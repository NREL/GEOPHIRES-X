import datetime
import time
import sys
import traceback

from .Parameter import ConvertUnitsBack, ConvertOutputUnits
from .OptionList import EndUseOptions, EconomicModel
from .Units import *
import geophires_x.Model as Model
import geophires_x.Outputs as Outputs
import numpy as np

NL = "\n"


class AGSOutputs(Outputs.Outputs):
    """description of class"""

    def PrintOutputs(self, model: Model):
        model.logger.info("Init " + str(__class__) + ": " + sys._getframe().f_code.co_name)
        # Deal with converting Units back to PreferredUnits, if required.
        # before we write the outputs, we go thru all the parameters for all of the objects and set the values back to the units that the user entered the data in
        # We do this because the value may be displayed in the output, and we want the user to recognize their value, not some converted value
        for obj in [model.reserv, model.wellbores, model.surfaceplant, model.economics]:
            for key in obj.ParameterDict:
                param = obj.ParameterDict[key]
                if not param.UnitsMatch:
                    ConvertUnitsBack(param, model)

        # now we need to loop thru all thw output parameters to update their units to whatever units the user has specified.
        # i.e., they may have specified that all LENGTH results must be in feet, so we need to convert those from whatever LENGTH unit they are to feet.
        # same for all the other classes of units (TEMPERATURE, DENSITY, etc).

        for obj in [model.reserv, model.wellbores, model.surfaceplant, model.economics]:
            for key in obj.OutputParameterDict:
                if key in self.ParameterDict:
                    if self.ParameterDict[key] != obj.OutputParameterDict[key].CurrentUnits:
                        ConvertOutputUnits(obj.OutputParameterDict[key], self.ParameterDict[key], model)

        # ---------------------------------------
        # write results to output file and screen
        # ---------------------------------------
        try:
            if model.wellbores.IsAGS:  # do a classical output display
                import scipy
                # Need to do some interpolating to get the arrays to be the right size for output
<<<<<<< HEAD
                if len(model.wellbores.PumpingPower.value) != len(model.wellbores.ProducedTemperature.value):
                    f = scipy.interpolate.interp1d(np.arange(0, len(model.wellbores.PumpingPower.value)),
                                                   model.wellbores.PumpingPower.value, fill_value="extrapolate")
                    model.wellbores.PumpingPower.value = f(np.arange(0, len(model.wellbores.ProducedTemperature.value), 1.0))
                if model.surfaceplant.enduseoption.value != EndUseOptions.HEAT:
=======

                # FIXME TODO - determine if ignore errstate is appropriate here. Without ignore, GitHub Actions unit
                # tests fail in a way that appears to be specific to their runners (processor architecture, maybe)
                with np.errstate(all='ignore'):
                    if len(model.wellbores.PumpingPower.value) != len(model.wellbores.ProducedTemperature.value):
                        f = scipy.interpolate.interp1d(np.arange(0, len(model.wellbores.PumpingPower.value)),
                                                       model.wellbores.PumpingPower.value, fill_value="extrapolate")
                        model.wellbores.PumpingPower.value = f(np.arange(0, len(model.wellbores.ProducedTemperature.value), 1.0))
>>>>>>> d821f871
                    if len(model.surfaceplant.NetElectricityProduced.value) != len(model.wellbores.ProducedTemperature.value):
                        f = scipy.interpolate.interp1d(np.arange(0, len(model.surfaceplant.NetElectricityProduced.value)),
                                                       model.surfaceplant.NetElectricityProduced.value, fill_value="extrapolate")
                        model.surfaceplant.NetElectricityProduced.value = f(np.arange(0, len(model.wellbores.ProducedTemperature.value), 1.0))
                    if len(model.surfaceplant.FirstLawEfficiency.value) != len(model.wellbores.ProducedTemperature.value):
                        f = scipy.interpolate.interp1d(np.arange(0, len(model.surfaceplant.FirstLawEfficiency.value)),
                                                       model.surfaceplant.FirstLawEfficiency.value, fill_value="extrapolate")
                        model.surfaceplant.FirstLawEfficiency.value = f(np.arange(0, len(model.wellbores.ProducedTemperature.value), 1.0))

            if not model.economics.econmodel.value == EconomicModel.CLGS:
                super().PrintOutputs(model)
            else:
                outputfile = "HDR.out"
                if len(sys.argv) > 2:
                    outputfile = sys.argv[2]
                with open(outputfile, 'w', encoding='UTF-8') as f:
                    f.write('                               *****************\n')
                    f.write('                               ***CASE REPORT***\n')
                    f.write('                               *****************\n')
                    f.write(NL)
                    f.write("Simulation Metadata\n")
                    f.write("----------------------\n")
                    f.write(" GEOPHIRES Version: 3.0\n")
                    f.write(" GEOPHIRES Build Date: 2022-06-30\n")
                    f.write(" Simulation Date: " + datetime.datetime.now().strftime("%Y-%m-%d\n"))
                    f.write(" Simulation Time:  " + datetime.datetime.now().strftime("%H:%M\n"))
                    f.write(" Calculation Time: " + "{0:10.3f}".format((time.time() - model.tic)) + " sec\n")

                    f.write(NL)
                    f.write(NL)
                    f.write('                           ***AGS/CLGS STYLE OUTPUT***\n')
                    f.write(NL)
                    f.write('### Configuration ###' + NL)
                    f.write('      End-Use: ' + str(model.surfaceplant.End_use.value) + NL)
                    f.write('      Fluid: ' + str(model.wellbores.Fluid.value.value) + NL)
                    f.write('      Design: ' + str(model.wellbores.Configuration.value.value) + NL)

                    # Print conditions
                    f.write(f"      Flow rate:                                             " + "{0:.1f}".format((
                        model.wellbores.prodwellflowrate.value)) + " " + model.wellbores.prodwellflowrate.CurrentUnits.value + NL)
                    f.write("      Lateral Length:                                      " + str(round(
                        model.wellbores.Nonvertical_length.value)) + " " + model.wellbores.Nonvertical_length.CurrentUnits.value + NL)
                    f.write("      Vertical Depth:                                      " + str(
                        round(model.reserv.InputDepth.value)) + " " + model.reserv.InputDepth.CurrentUnits.value + NL)
                    f.write(f"      Geothermal Gradient:                                   " + "{0:.4f}".format(
                        (model.reserv.gradient.value[0])) + " " + model.reserv.gradient.CurrentUnits.value + NL)
                    f.write(f"      Wellbore Diameter:                                      " + "{0:.4f}".format((
                        model.wellbores.prodwelldiam.value)) + " " + model.wellbores.prodwelldiam.CurrentUnits.value + NL)
                    f.write(f"      Injection Temperature:                                 " + "{0:.1f}".format(
                        model.wellbores.Tinj.value) + " " + TemperatureUnit.CELSIUS.value + NL)
                    f.write(f"      Thermal Conductivity:                                   " + "{0:.2f}".format(
                        model.reserv.krock.value) + " " + model.reserv.krock.CurrentUnits.value + NL)

                    f.write(" ")
                    f.write('### Reservoir Simulation Results ###' + NL)
                    f.write(f"      Average Production Temperature:                       " + "{0:.1f}".format((
                        model.surfaceplant.AveProductionTemperature.value)) + " " + model.surfaceplant.AveProductionTemperature.CurrentUnits.value + NL)
                    f.write(f"      Average Production Pressure:                          " + "{0:.1f}".format((
                        model.surfaceplant.AveProductionPressure.value)) + " " + model.surfaceplant.AveProductionPressure.CurrentUnits.value + NL)
                    f.write(f"      Average Heat Production:                             " + "{0:.1f}".format((
                        model.surfaceplant.AveInstHeatProduction.value)) + " " + model.surfaceplant.AveInstHeatProduction.CurrentUnits.value + NL)
                    f.write(f"      First Year Heat Production:                         " + "{0:.1f}".format((
                        model.surfaceplant.FirstYearHeatProduction.value / 1e3)) + " " + model.surfaceplant.FirstYearHeatProduction.CurrentUnits.value + NL)

                    # Print results for heating or electricity
                    if model.surfaceplant.End_use == EndUseOptions.ELECTRICITY:
                        f.write(f"      Average Net Electricity Production:                   " + "{0:.1f}".format((
                            model.surfaceplant.AveInstNetElectricityProduction.value)) + " " + model.surfaceplant.AveInstNetElectricityProduction.CurrentUnits.value + NL)
                        f.write(f"      First Year Electricity Production:                   " + "{0:.1f}".format((
                            model.surfaceplant.FirstYearElectricityProduction.value / 1e3)) + " " + model.surfaceplant.FirstYearElectricityProduction.CurrentUnits.value + NL)

                    f.write(" ")
                    f.write('### Cost Results ###' + NL)
                    f.write(f"      Total CAPEX:                                           " + "{0:.1f}".format(
                        model.economics.CCap.value) + " " + model.economics.CCap.CurrentUnits.value + NL)
                    f.write(f"      Drilling Cost:                                         " + "{0:.1f}".format(
                        model.economics.Cwell.value) + " " + model.economics.Cwell.CurrentUnits.value + NL)
                    f.write(f"      Surface Plant Cost:                                     " + "{0:.1f}".format(
                        model.economics.Cplant.value) + " " + model.economics.Cplant.CurrentUnits.value + NL)
                    f.write(f"      OPEX:                                                  " + "{0:.1f}".format(
                        model.economics.Coam.value) + " " + model.economics.Coam.CurrentUnits.value + NL)
                    if model.surfaceplant.End_use == EndUseOptions.HEAT:
                        f.write(f"      LCOH:                                                 " + "{0:.1f}".format(
                            model.economics.LCOH.value) + " " + model.economics.LCOH.CurrentUnits.value + NL)
                    else:
                        f.write(f"      LCOE:                                                 " + "{0:.1f}".format(
                            model.economics.LCOE.value) + " " + model.economics.LCOE.CurrentUnits.value + NL)

                    f.write(NL)
                    f.write('                                        ******************************\n')
                    f.write('                                        *  POWER GENERATION PROFILE  *\n')
                    f.write('                                        ******************************\n')
                    if model.surfaceplant.enduseoption.value == EndUseOptions.ELECTRICITY:  # only electricity
                        f.write(
                            '  YEAR       THERMAL               GEOFLUID               PUMP               NET               FIRST LAW\n')
                        f.write(
                            '             DRAWDOWN             TEMPERATURE             POWER             POWER              EFFICIENCY\n')
                        f.write(
                            "                                     (" + model.wellbores.ProducedTemperature.CurrentUnits.value + ")               (" + model.wellbores.PumpingPower.CurrentUnits.value + ")              (" + model.surfaceplant.NetElectricityProduced.CurrentUnits.value + ")                  (%)\n")
                        for i in range(0, model.surfaceplant.plantlifetime.value):
                            f.write(
                                '  {0:2.0f}         {1:8.4f}              {2:8.2f}             {3:8.4f}          {4:8.4f}              {5:8.4f}'.format(
                                    i + 1,
                                    model.wellbores.ProducedTemperature.value[i * model.economics.timestepsperyear.value] /\
                                    model.wellbores.ProducedTemperature.value[0],
                                    model.wellbores.ProducedTemperature.value[i],
                                    model.wellbores.PumpingPower.value[i],
                                    model.surfaceplant.NetElectricityProduced.value[i],
                                    model.surfaceplant.FirstLawEfficiency.value[i] * 100) + NL)
                    elif model.surfaceplant.enduseoption.value == EndUseOptions.HEAT:  # only direct-use
                        f.write('  YEAR       THERMAL               GEOFLUID               PUMP               NET\n')
                        f.write('             DRAWDOWN             TEMPERATURE             POWER              HEAT\n')
                        f.write('                                   (deg C)                (MW)               (MW)\n')
                        for i in range(0, model.surfaceplant.plantlifetime.value - 1):
                            f.write(
                                '  {0:2.0f}         {1:8.4f}              {2:8.2f}             {3:8.4f}          {4:8.4f}'.format(
                                    i,
                                    model.wellbores.ProducedTemperature.value[i * model.economics.timestepsperyear.value] /\
                                    model.wellbores.ProducedTemperature.value[0],
                                    model.wellbores.ProducedTemperature.value[i * model.economics.timestepsperyear.value],
                                    model.wellbores.PumpingPower.value[i],
                                    model.surfaceplant.HeatProduced.value[i]) + NL)

                    f.write(NL)
                    f.write(
                        '                              ***************************************************************\n')
                    f.write(
                        '                              *  HEAT AND/OR ELECTRICITY EXTRACTION AND GENERATION PROFILE  *\n')
                    f.write(
                        '                              ***************************************************************\n')
                    if model.surfaceplant.enduseoption.value == EndUseOptions.ELECTRICITY:  # only electricity
                        f.write(
                            '  YEAR             ELECTRICITY                   HEAT                RESERVOIR            PERCENTAGE OF\n')
                        f.write(
                            '                    PROVIDED                   EXTRACTED            HEAT CONTENT        TOTAL HEAT MINED\n')
                        f.write(
                            '                   (GWh/year)                  (GWh/year)            (10^15 J)                 (%)\n')
                        for i in range(0, model.surfaceplant.plantlifetime.value):
                            f.write(
                                '  {0:2.0f}              {1:8.1f}                    {2:8.1f}              {3:8.2f}               {4:8.2f}'.format(
                                    i + 1,
                                    model.surfaceplant.NetkWhProduced.value[i] / 1E6,
                                    model.surfaceplant.HeatkWhExtracted.value[i] / 1E6,
                                    model.surfaceplant.RemainingReservoirHeatContent.value[i],
                                    (model.reserv.InitialReservoirHeatContent.value - model.surfaceplant.RemainingReservoirHeatContent.value[i]) * 100 / model.reserv.InitialReservoirHeatContent.value) + NL)
                    elif model.surfaceplant.enduseoption.value == EndUseOptions.HEAT:  # only direct-use
                        f.write(
                            '  YEAR               HEAT                       HEAT                RESERVOIR           CUM PERCENTAGE OF\n')
                        f.write(
                            '                    PROVIDED                   EXTRACTED            HEAT CONTENT        TOTAL HEAT MINED\n')
                        f.write(
                            '                   (GWh/year)                  (GWh/year)            (10^15 J)                 (%)\n')
                        for i in range(0, model.surfaceplant.plantlifetime.value - 1):
                            f.write(
                                '  {0:2.0f}              {1:8.1f}                    {2:8.1f}              {3:8.2f}               {4:8.2f}'.format(
                                    i + 1,
                                    model.surfaceplant.HeatkWhProduced.value[i] / 1E6,
                                    model.surfaceplant.HeatkWhExtracted.value[i] / 1E6,
                                    model.surfaceplant.RemainingReservoirHeatContent.value[i],
                                    (model.reserv.InitialReservoirHeatContent.value - model.surfaceplant.RemainingReservoirHeatContent.value[i]) * 100 / model.reserv.InitialReservoirHeatContent.value) + NL)

        except BaseException as ex:
            tb = sys.exc_info()[2]
            print(str(ex))
            print("Error: GEOPHIRES Failed to write the output file.  Exiting....Line %i" % tb.tb_lineno)
            model.logger.critical(str(ex))
            model.logger.critical(
                "Error: GEOPHIRES Failed to write the output file.  Exiting....Line %i" % tb.tb_lineno)
            traceback.print_exc()
            sys.exit()

        model.logger.info("Complete " + str(__class__) + ": " + sys._getframe().f_code.co_name)<|MERGE_RESOLUTION|>--- conflicted
+++ resolved
@@ -44,30 +44,20 @@
             if model.wellbores.IsAGS:  # do a classical output display
                 import scipy
                 # Need to do some interpolating to get the arrays to be the right size for output
-<<<<<<< HEAD
                 if len(model.wellbores.PumpingPower.value) != len(model.wellbores.ProducedTemperature.value):
                     f = scipy.interpolate.interp1d(np.arange(0, len(model.wellbores.PumpingPower.value)),
                                                    model.wellbores.PumpingPower.value, fill_value="extrapolate")
                     model.wellbores.PumpingPower.value = f(np.arange(0, len(model.wellbores.ProducedTemperature.value), 1.0))
                 if model.surfaceplant.enduseoption.value != EndUseOptions.HEAT:
-=======
-
-                # FIXME TODO - determine if ignore errstate is appropriate here. Without ignore, GitHub Actions unit
-                # tests fail in a way that appears to be specific to their runners (processor architecture, maybe)
-                with np.errstate(all='ignore'):
                     if len(model.wellbores.PumpingPower.value) != len(model.wellbores.ProducedTemperature.value):
                         f = scipy.interpolate.interp1d(np.arange(0, len(model.wellbores.PumpingPower.value)),
                                                        model.wellbores.PumpingPower.value, fill_value="extrapolate")
                         model.wellbores.PumpingPower.value = f(np.arange(0, len(model.wellbores.ProducedTemperature.value), 1.0))
->>>>>>> d821f871
+
                     if len(model.surfaceplant.NetElectricityProduced.value) != len(model.wellbores.ProducedTemperature.value):
                         f = scipy.interpolate.interp1d(np.arange(0, len(model.surfaceplant.NetElectricityProduced.value)),
                                                        model.surfaceplant.NetElectricityProduced.value, fill_value="extrapolate")
                         model.surfaceplant.NetElectricityProduced.value = f(np.arange(0, len(model.wellbores.ProducedTemperature.value), 1.0))
-                    if len(model.surfaceplant.FirstLawEfficiency.value) != len(model.wellbores.ProducedTemperature.value):
-                        f = scipy.interpolate.interp1d(np.arange(0, len(model.surfaceplant.FirstLawEfficiency.value)),
-                                                       model.surfaceplant.FirstLawEfficiency.value, fill_value="extrapolate")
-                        model.surfaceplant.FirstLawEfficiency.value = f(np.arange(0, len(model.wellbores.ProducedTemperature.value), 1.0))
 
             if not model.economics.econmodel.value == EconomicModel.CLGS:
                 super().PrintOutputs(model)
