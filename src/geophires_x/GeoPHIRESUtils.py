from __future__ import annotations

import logging
import sys
from enum import Enum
from os.path import exists
import dataclasses
import json
import numbers
from functools import lru_cache
from typing import Optional, Any

import scipy
from pint.facets.plain import PlainQuantity
from scipy.interpolate import interp1d
import numpy as np

import CoolProp.CoolProp as CP

from geophires_x.Parameter import ParameterEntry, Parameter
from geophires_x.Units import get_unit_registry, convertible_unit

_logger = logging.getLogger('root')  # TODO use __name__ instead of root

_T = np.array(
    [
        0.01,
        10.0,
        20.0,
        25.0,
        30.0,
        40.0,
        50.0,
        60.0,
        70.0,
        80.0,
        90.0,
        100.0,
        110.0,
        120.0,
        140.0,
        160.0,
        180.0,
        200.0,
        220.0,
        240.0,
        260.0,
        280.0,
        300.0,
        320.0,
        340.0,
        360.0,
        373.946,
        600.0,
    ]
)

# TODO needs citation
_UtilEff = np.array(
    [
        0.0,
        0.0,
        0.0,
        0.0,
        0.0057,
        0.0337,
        0.0617,
        0.0897,
        0.1177,
        0.13,
        0.16,
        0.19,
        0.22,
        0.26,
        0.29,
        0.32,
        0.35,
        0.38,
        0.40,
        0.4,
        0.4,
        0.4,
        0.4,
        0.4,
        0.4,
        0.4,
        0.4,
        0.5, # Extrapolate from fig 2 in https://geothermal-energy-journal.springeropen.com/articles/10.1186/s40517-019-0119-6
    ]
)

_interp_util_eff_func = interp1d(_T, _UtilEff)

_ureg = get_unit_registry()


def InsertImagesIntoHTML(html_path: str, short_names: set, full_names: set) -> None:

    # Write a reference to the image(s) into the HTML file by inserting before the "</body>" tag
    # build the string to be inserted first
    insert_string = ''
    for _ in range(len(full_names)):
        full_name = full_names.pop()
        name_to_use = full_name.name.replace('_', ' ').replace('.png', '')
        insert_string = insert_string + f'<img src="{full_name.name}" alt="{name_to_use}">\n<br>'

    match_string = '</body>'
    with open(html_path, 'r+', encoding='UTF-8') as html_file:
        contents = html_file.readlines()
        if match_string in contents[-1]:  # Handle last line to prevent IndexError
            pass
        else:
            for index, line in enumerate(contents):
                if match_string in line and insert_string not in contents[index + 1]:
                    contents.insert(index, insert_string)
                    break
        html_file.seek(0)
        html_file.writelines(contents)


def UpgradeSymbologyOfUnits(unit: str) -> str:
    """
    UpgradeSymbologyOfUnits is a function that takes a string that represents a unit and replaces the **2 and **3
    with the appropriate unicode characters for superscript 2 and 3, and replaces "deg" with the unicode character
    for degrees.
    :param unit: a string that represents a unit
    :return: a string that represents a unit with the appropriate unicode characters for superscript 2 and 3, and
    replaces "deg" with the unicode character for degrees.
    """

    return unit.replace('**2', '\u00b2').replace('**3', '\u00b3').replace('deg', '\u00b0')


def render_default(p: float, unit: str = '', fmt: str = '') -> str:
    """
    RenderDefault - render a float as a string with 2 decimal place by default, or whatever format the user specifies,
     or in scientific notation if it is greater than 10,000
     with the unit appended to it if it is not an empty string (the default)
    :param p: the float to render
    :type p: float
    :param unit: the unit to append to the string
    :type unit: str
    :param fmt: the format to use for the string representation of the float
    :type fmt: str
    :return: the string representation of the float
    """
    if not np.can_cast(p, float):
        raise ValueError(f'Parameter ({p}) must be a float or convertible to float.')

    unit = UpgradeSymbologyOfUnits(unit)
    # if the number is greater than 10,000, render it in scientific notation
    if p > 10_000:
        return render_scientific(p, unit)
    # otherwise, render it with 2 decimal places
    else:
        if not fmt:
            return f'{p:10.2f} {unit}'.strip()
        else:
            if ':' in fmt:
                fmt = fmt.split(':')[1]
            fmt = '{0:' + fmt + '}{1:s}'
            return fmt.format(p, unit.strip())


def render_scientific(p: float, unit: str = '', fmt: str = '') -> str:
    """
    RenderScientific - render a float as a string in scientific notation with 2 decimal places by default, or whatever
    format the user specifies, and the unit appended to it if it is not an empty string (the default)
    :param p: the float to render
    :type p: float
    :param unit: the unit to append to the string
    :type unit: str
    :param fmt: the format to use for the string representation of the float
    :type fmt: str
    :return: the string representation of the float
    :rtype: str
    """

    if not np.can_cast(p, float):
        raise ValueError(f'Parameter ({p}) must be a float or convertible to float.')

    unit = UpgradeSymbologyOfUnits(unit)
    if not fmt:
        return f'{p:10.2e} {unit}'.strip()
    else:
        pass


def render_Parameter_default(p: Parameter, fmt: str = '') -> str:
    """
    RenderDefault - render a float parameter in scientific notation as a string with 2 decimal places,
     or whatever format the user specifies with the unit appended to it if it is not an empty string (the default)
    function
    :param p: the parameter to render
    :type p: Parameter
    :param fmt: the format to use for the string representation of the float
    :type fmt: str
    :return: the string representation of the float
    """
    if not np.can_cast(p.value, float):
        raise ValueError(f'Parameter ({p.value}) must be a float or convertible to float.')

    return render_default(p.value, p.CurrentUnits.value)


def render_parameter_scientific(p: Parameter, fmt: str = '') -> str:
    """
    RenderScientific - render a float as a string in scientific notation with 2 decimal places
    and the unit appended to it if it is not an empty string (the default) by calling the render_scientific base function
    :param p: the parameter to render
    :type p: float
    :param fmt: the format to use for the string representation of the float
    :type fmt: str
    :return: the string representation of the float
    """

    if not np.can_cast(p.value, float):
        raise ValueError(f'Parameter ({p.value}) must be a float or convertible to float.')

    return render_scientific(p.value, p.CurrentUnits.value)


def quantity(value: float, unit: str) -> PlainQuantity:
    """
    :rtype: pint.registry.Quantity - note type annotation uses PlainQuantity due to issues with python 3.8 failing
        to import the Quantity TypeAlias
    """
    return _ureg.Quantity(value, convertible_unit(unit))


@lru_cache
def density_water_kg_per_m3(Twater_degC: float, pressure: Optional[PlainQuantity] = None) -> float:
    """
    Calculate the density of water as a function of temperature.

    Args:
        Twater_degC: The temperature of water in degrees C.
        pressure: Pressure - should be provided as a Pint quantity that knows its units
    Returns:
        The density of water in kg/m³.
    Raises:
        ValueError: If Twater_degC is not a float or convertible to float.
    """
    if not np.can_cast(Twater_degC, float):
        raise ValueError(f'Twater_degC ({Twater_degC}) must be a float or convertible to float.')

    try:
        if pressure is not None:
            return CP.PropsSI('D', 'T', celsius_to_kelvin(Twater_degC), 'P', pressure.to('Pa').magnitude, 'Water')
        else:
            _logger.warning(f'density_water: No pressure provided, using vapor quality=0 instead')
            return CP.PropsSI('D', 'T', celsius_to_kelvin(Twater_degC), 'Q', 0, 'Water')

    except (NotImplementedError, ValueError) as e:
        raise ValueError(f'Input temperature & pressure ({Twater_degC}, {pressure}) '
                         f'are out of range or otherwise could not be used to calculate water density.') from e


def celsius_to_kelvin(celsius: float) -> float:
    """
    Convert temperature from Celsius to Kelvin.

    Args:
        celsius: Temperature in degrees Celsius.
    Returns:
        Temperature in Kelvin.
    Raises:
        ValueError: If celsius is not a float or convertible to float.
    """
    if not isinstance(celsius, (int, float)):
        raise ValueError(f"Invalid input for celsius ({celsius}). celsius must be a number.")

    CELSIUS_TO_KELVIN_CONSTANT = 273.15
    return celsius + CELSIUS_TO_KELVIN_CONSTANT


@lru_cache
def viscosity_water_Pa_sec(
        Twater_degC: float,
    pressure: Optional[PlainQuantity] = None) -> float:
    """
    Calculate the dynamic viscosity of water as a function of temperature and pressure.

    Args:
        Twater_degC: the temperature of water in degrees C
        pressure: Pressure - should be provided
    Returns:
        Viscosity of water in Pa·s (Ns/m2)
    Raises:
        ValueError: If Twater_degC is not a float or convertible to float.
    """

    try:
        if pressure is not None:
            return CP.PropsSI('V', 'T', celsius_to_kelvin(Twater_degC), 'P', pressure.to('Pa').magnitude, 'Water')
        else:
            _logger.warning(f'viscosity_water: No pressure provided, using vapor quality=0 instead')
            return CP.PropsSI('V', 'T', celsius_to_kelvin(Twater_degC), 'Q', 0, 'Water')

    except (NotImplementedError, ValueError) as e:
        raise ValueError(f'Input temperature & pressure ({Twater_degC}, {pressure}) '
                         f'are out of range or otherwise could not be used to calculate water viscosity.') from e


@lru_cache
def heat_capacity_water_J_per_kg_per_K(
    Twater_degC: float,
    pressure: Optional[PlainQuantity] = None,
) -> float:
    """
    Calculate the isobaric specific heat capacity (c_p) of water as a function of temperature.

    Args:
        Twater_degC: The temperature of water in degrees C.
        pressure: Pressure - should be provided
    Returns:
        The isobaric specific heat capacity of water as a function of temperature in J/(kg·K).
    Raises:
        ValueError: If Twater_degC is not a float or convertible to float.
    """
    max_allowed_temp_degC = 600
    if not isinstance(Twater_degC, numbers.Real) or Twater_degC < 0 or Twater_degC > max_allowed_temp_degC:
        raise ValueError(
            f'Invalid input for Twater_degC. '
            f'Twater_degC must be a non-negative number and must be within the range of 0 to {max_allowed_temp_degC} '
            f'degrees Celsius. The input value was: {Twater_degC}'
        )

    try:
        if pressure is not None:
            return CP.PropsSI('C', 'T', celsius_to_kelvin(Twater_degC), 'P', pressure.to('Pa').magnitude, 'Water')
        else:
            _logger.warning(f'heat_capacity_water: No pressure provided, using vapor quality=0 instead')
            return CP.PropsSI('C', 'T', celsius_to_kelvin(Twater_degC), 'Q', 0, 'Water')

    except (NotImplementedError, ValueError) as e:
        raise ValueError(f'Input temperature & pressure ({Twater_degC}, {pressure}) '
                         f'are out of range or otherwise could not be used to calculate heat capacity of water.') from e


@lru_cache
def RecoverableHeat(Twater_degC: float) -> float:
    """
    the RecoverableHeat function is used to calculate the recoverable heat fraction as a function of temperature

    Args:
        Twater_degC: the temperature of water in degrees C
    Returns:
        the recoverable heat fraction as a function of temperature
    Raises:
        ValueError: If Twater is not a float or convertible to float.
        ValueError: If DefaultRecoverableHeat is not a float or convertible to float.
    """
    LOW_TEMP_THRESHOLD = 90.0
    HIGH_TEMP_THRESHOLD = 150.0
    LOW_TEMP_RECOVERABLE_HEAT = 0.43
    HIGH_TEMP_RECOVERABLE_HEAT = 0.66

    if not isinstance(Twater_degC, (int, float)):
        raise ValueError(f'Twater_degC {Twater_degC} must be a number')

    if Twater_degC <= LOW_TEMP_THRESHOLD:
        recoverable_heat = LOW_TEMP_RECOVERABLE_HEAT
    elif Twater_degC >= HIGH_TEMP_THRESHOLD:
        recoverable_heat = HIGH_TEMP_RECOVERABLE_HEAT
    else:
        recoverable_heat = 0.0038 * Twater_degC + 0.085

    return recoverable_heat


@lru_cache
def vapor_pressure_water_kPa(temperature_degC: float) -> float:
    """
    Calculate the vapor pressure of water as a function of temperature.

    Args:
        temperature_degC: the temperature of water in degrees C
    Returns:
        The vapor pressure of water as a function of temperature in kPa
    Raises:
        ValueError: If temperature_degC is not a float or convertible to float.
        ValueError: If temperature_degC is below 0.
    """

    if not isinstance(temperature_degC, (int, float)):
        raise ValueError(f'Input temperature ({temperature_degC}) must be a number')
    if temperature_degC < 0:
        raise ValueError(f'Input temperature ({temperature_degC}C) must be greater than or equal to 0')

    try:
        return (quantity(CP.PropsSI('P', 'T', celsius_to_kelvin(temperature_degC), 'Q', 0, 'Water'), 'Pa')
                    .to('kPa').magnitude)

    except (NotImplementedError, ValueError) as e:
        raise ValueError(f'Input temperature ({temperature_degC}C) is out of range or otherwise not implemented') from e


@lru_cache
def entropy_water_kJ_per_kg_per_K(temperature_degC: float, pressure: Optional[PlainQuantity] = None) -> float:
    """
    Calculate the entropy of water as a function of temperature

    Args:
        temperature_degC: the temperature of water in degrees C
        pressure: Pressure - should be provided as a Pint quantity that knows its units
    Returns:
        the entropy of water as a function of temperature in kJ/(kg·K)
    Raises:
        TypeError: If temperature is not a float or convertible to float.
        ValueError: If temperature and pressure combination are not within lookup range
    """

    try:
        temperature_degC = float(temperature_degC)
    except ValueError:
        raise TypeError(f'Input temperature ({temperature_degC}) must be a float')

    try:
        if pressure is not None:
            return CP.PropsSI('S', 'T', celsius_to_kelvin(temperature_degC),
                              'P', pressure.to('Pa').magnitude, 'Water') * 1e-3
        else:
            return CP.PropsSI('S', 'T', celsius_to_kelvin(temperature_degC), 'Q', 0, 'Water') * 1e-3
    except (NotImplementedError, ValueError) as e:
        raise ValueError(f'Input temperature {temperature_degC} is out of range or otherwise not implemented') from e


@lru_cache
def enthalpy_water_kJ_per_kg(temperature_degC: float, pressure: Optional[PlainQuantity] = None) -> float:
    """
    Calculate the enthalpy of water as a function of temperature

    Args:
        temperature_degC: the temperature of water in degrees C (float)
        pressure: Pressure - should be provided as a Pint quantity that knows its units
    Returns:
        the enthalpy of water as a function of temperature in kJ/kg
    Raises:
        TypeError: If temperature is not a float or convertible to float.
        ValueError: If temperature and pressure combination are not within lookup range
    """

    try:
        temperature_degC = float(temperature_degC)
    except ValueError:
        raise TypeError(f'Input temperature ({temperature_degC}) must be a float')

    try:
        if pressure is not None:
            return CP.PropsSI('H', 'T', celsius_to_kelvin(temperature_degC),
                              'P', pressure.to('Pa').magnitude, 'Water') * 1e-3
        else:
            return CP.PropsSI('H', 'T', celsius_to_kelvin(temperature_degC), 'Q', 0, 'Water') * 1e-3

    except (NotImplementedError, ValueError) as e:
        raise ValueError(f'Input temperature {temperature_degC} is out of range or otherwise not implemented') from e


@lru_cache
def UtilEff_func(temperature_degC: float) -> float:
    """
    the UtilEff_func function is used to calculate the utilization efficiency of the system as a function of temperature
    Args:
        temperature_degC: the temperature of water in degrees C
    Returns:
         the utilization efficiency of the system as a function of temperature
    Raises:
        ValueError: If x is not a float or convertible to float.
        ValueError: If x is not within the range of 0 to 373.946 degrees C.
    """

    if not isinstance(temperature_degC, (int, float)):
        raise ValueError(f'Input temperature ({temperature_degC}) must be a number')

    if temperature_degC < _T[0] or temperature_degC > _T[-1]:
        raise ValueError(f'Temperature ({temperature_degC}) must be within the range of {_T[0]} to {_T[-1]} degrees C.')

    util_eff = _interp_util_eff_func(temperature_degC)
    return util_eff


def read_input_file(return_dict_1, logger=None, input_file_name=None):
    """
    Read input file and return a dictionary of parameters
    :param return_dict_1: dictionary of parameters
    :param logger: logger object
    :return: dictionary of parameters
    :rtype: dict

    FIXME modifies dict instead of returning it - it should do what the doc says it does and return a dict instead,
      relying on mutation of parameters is Bad
    """

    if logger is None:
        logger = logging.getLogger(__name__)

    logger.info(f'Init {__name__}')

    # Specify path of input file - it will always be the first command line argument.
    # If it doesn't exist, simply run the default model without any inputs

    # read input data (except input from optional filenames)
    if input_file_name is None:
        logger.warning('Input file name not provided, checking sys.argv')
        if len(sys.argv) > 1:
            input_file_name = sys.argv[1]
            logger.warning(f'Using input file from sys.argv: {input_file_name}')

    if input_file_name is not None:
        content = []
        if exists(input_file_name):
            logger.info(f'Found filename: {input_file_name}. Proceeding with run using input parameters from that file')
            with open(input_file_name, encoding='UTF-8') as f:
                # store all input in one long string that will be passed to all objects
                # so they can parse out their specific parameters (and ignore the rest)
                content = f.readlines()
        else:
            raise FileNotFoundError(f'Unable to read input file: File {input_file_name} not found')

        # successful read of data into list.  Now make a dictionary with all the parameter entries.
        # Index will be the unique name of the parameter.
        # The value will be a "ParameterEntry" structure, with name, value (optionally with units), optional comment
        for raw_line in content:
            line = raw_line.strip()
            if any([line.startswith(x) for x in ['#', '--', '*']]):
                # skip any line that starts with "#" - # will be the comment parameter
                continue

            # now deal with the comma delimited parameters
            # split on a comma - that should give us major divisions,
            # Could be:
            # 1) Desc and Val (2 elements),
            # 2) Desc and Val with Unit (2 elements, Unit split from Val by space),
            # 3) Desc, Val, and comment (3 elements),
            # 4) Desc, Val with Unit, Comment (3 elements, Unit split from Val by space)
            # If there are more than 3 commas, we are going to assume it is parseable,
            # and that the commas are in the comment
            elements = line.split(',')

            if len(elements) < 2:
                # not enough commas, so must not be data to parse
                continue

                # we have good data, so make initial assumptions
            description = elements[0].strip()
            s_val = elements[1].strip()
            comment = ""  # cases 1 & 2 - no comment
            if len(elements) == 3:  # cases 3 & 4
                comment = elements[2].strip()

            if len(elements) > 3:
                # too many commas, so assume they are in comments
                for i in range(2, len(elements), 1):
                    comment = comment + elements[i]

            # done with parsing, now create the object and add to the dictionary
            p_entry = ParameterEntry(description, s_val, comment, line)
            return_dict_1[description] = p_entry  # make the dictionary element

    else:
        logger.warning(
            'No input parameter file specified on the command line. '
            'Proceeding with default parameter run...'
        )

    logger.info(f'Complete {__name__}: {sys._getframe().f_code.co_name}')


class _EnhancedJSONEncoder(json.JSONEncoder):
    """
    Enhanced JSON encoder that can handle dataclasses
    :param json.JSONEncoder: JSON encoder
    :return: JSON encoder
    :rtype: json.JSONEncoder
    """

    def default(self, o):
        if dataclasses.is_dataclass(o):
            return dataclasses.asdict(o)

        if issubclass(o, Enum):
            def get_entry(member) -> dict[str, Any]:
                d = {
                    'name': member.name,
                    'value': member.value
                }

                if hasattr(member, 'int_value'):
                    d['int_value'] = member.int_value

                return d

            ret = [get_entry(member) for member in o]
            return ret

        return super().default(o)


def json_dumpse(obj) -> str:
    return json.dumps(obj, cls=_EnhancedJSONEncoder)


def static_pressure_MPa(rho_kg_per_m3: float, depth_m: float) -> float:
    """
    Calculate static pressure in a reservoir (i.e. lithostatic pressure or hydrostatic pressure).

    Args:
        rho_kg_per_m3 (float): Density of the fluid in kg/m^3.
        depth_m (float): Depth of the reservoir in meters.
    Returns:
        float: Static pressure in megapascals (MPa).
    """

    g = scipy.constants.g  # Acceleration due to gravity (m/s^2)

    # Calculate lithostatic pressure
    pressure_Pa = rho_kg_per_m3 * g * depth_m

    pressure_mpa = quantity(pressure_Pa, 'Pa').to('MPa').magnitude

<<<<<<< HEAD
    return pressure_mpa


def is_int(o: Any) -> bool:
    try:
        float_n = float(o)
        int_n = int(float_n)
    except ValueError:
        return False
    else:
        return float_n == int_n


def is_float(o: Any) -> bool:
    try:
        float(o)
    except ValueError:
        return False
    except TypeError:
        return False
    else:
        return True

=======
    return pressure_mpa
>>>>>>> 16f04b69
<|MERGE_RESOLUTION|>--- conflicted
+++ resolved
@@ -619,7 +619,6 @@
 
     pressure_mpa = quantity(pressure_Pa, 'Pa').to('MPa').magnitude
 
-<<<<<<< HEAD
     return pressure_mpa
 
 
@@ -642,7 +641,3 @@
         return False
     else:
         return True
-
-=======
-    return pressure_mpa
->>>>>>> 16f04b69
