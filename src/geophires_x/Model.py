--- conflicted
+++ resolved
@@ -3,7 +3,6 @@
 import time
 import logging.config
 
-<<<<<<< HEAD
 from geophires_x.Parameter import Parameter
 from geophires_x.GeoPHIRESUtils import read_input_file
 import geophires_x.AdvGeoPHIRESUtils as AdvGeoPHIRESUtils
@@ -11,16 +10,6 @@
 from geophires_x.SurfacePlant import SurfacePlant
 from geophires_x.Economics import Economics
 from geophires_x.Outputs import Outputs
-
-=======
-from . import Parameter
-from .GeoPHIRESUtils import read_input_file
-from .WellBores import WellBores
-from .SurfacePlant import SurfacePlant
-from .Economics import Economics
-from .Outputs import Outputs
-from .OptionList import EndUseOptions
->>>>>>> d1e13852
 
 class Model(object):
     """
@@ -201,35 +190,14 @@
         :doc-author: Malcolm Ross
         """
         self.logger.info(f'Init {str(__class__)}: {sys._getframe().f_code.co_name}')
+        # calculate the results
+        self.logger.info("Run calculations for the elements of the Model")
 
         # This is where all the calculations are made using all the values that have been set.
         # This is handled on a class-by-class basis
         # We choose not to call calculate of the parent, but rather let the child handle the
-        # call to the parent if it is needed.
-
-<<<<<<< HEAD
-        # Reservoir
-        AdvGeoPHIRESUtils.SmartCalculate(self, self.reserv)
-
-        # WellBores
-        AdvGeoPHIRESUtils.SmartCalculate(self, self.wellbores)
-
-        # SurfacePlant
-        AdvGeoPHIRESUtils.SmartCalculate(self, self.surfaceplant)
-
-        # Economics
-        AdvGeoPHIRESUtils.SmartCalculate(self, self.economics)
-
-        if self.economics.DoAddOnCalculations.value:
-            AdvGeoPHIRESUtils.SmartCalculate(self, self.addeconomics)
-        if self.economics.DoCCUSCalculations.value:
-            AdvGeoPHIRESUtils.SmartCalculate(self, self.ccuseconomics)
-        if self.economics.DoSDACGTCalculations.value:
-            AdvGeoPHIRESUtils.SmartCalculate(self, self.sdacgteconomics)
-=======
-        # calculate the results
-        self.logger.info("Run calculations for the elements of the Model")
-
+        # call to the parent if it is needed
+        
         #if end-use option is 8 (district heating), some calculations are required prior to the reservoir and wellbore simulations
         if self.surfaceplant.enduseoption.value ==  EndUseOptions.DISTRICT_HEATING:
             self.surfaceplant.CalculateDHDemand(self) #calculate district heating demand
@@ -244,8 +212,15 @@
             self.surfaceplant.Calculate(self) #model the surfaceplant
 
         self.economics.Calculate(self)  # model the economics
->>>>>>> d1e13852
-
+        
+        # do the additional economic calculations if needed
+        if self.economics.DoAddOnCalculations.value:
+            self.addeconomics.Calculate(self)
+        if self.economics.DoCCUSCalculations.value:
+            self.ccuseconomics.Calculate(self)
+        if self.economics.DoSDACGTCalculations.value:
+            self.sdacgteconomics.Calculate(self)
+        
         self.logger.info(f'complete {str(__class__)}: {sys._getframe().f_code.co_name}')
 
     def get_parameters_json(self) -> str:
