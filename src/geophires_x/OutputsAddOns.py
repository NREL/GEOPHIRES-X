--- conflicted
+++ resolved
@@ -1,4 +1,5 @@
 import sys
+from geophires_x.Model import Model
 from geophires_x.Outputs import Outputs
 
 NL = "\n"
@@ -8,12 +9,8 @@
     """
     Class to handle output of the AddOns values
     """
-<<<<<<< HEAD
-    def PrintOutputs(self, model):
-=======
+    def PrintOutputs(self, model: Model):
 
-    def PrintOutputs(self, model: Model):
->>>>>>> fe8b48da
         """
         The PrintOutputs function prints the results of the AddOns to a text file and to the screen.
         :param model: Model: The container class of the application, giving access to everything else, including the logger
@@ -78,27 +75,6 @@
 
                     ae = model.addeconomics
                     f.write("Start    ("
-<<<<<<< HEAD
-                                        + model.addeconomics.ElecPrice.PreferredUnits.value +
-                                         ")(" + model.addeconomics.AddOnElecRevenue.PreferredUnits.value +
-                                                   ") (" + model.addeconomics.HeatPrice.PreferredUnits.value +
-                                                                ")(" + model.addeconomics.AddOnHeatRevenue.PreferredUnits.value +
-                                                                         ") (" + model.addeconomics.AddOnRevenue.PreferredUnits.value +
-                                                                                ")    (" + model.addeconomics.AddOnCashFlow.PreferredUnits.value +
-                                                                                        ")  (" + model.addeconomics.AddOnCummCashFlow.PreferredUnits.value +
-                                                                                ")       (" + model.addeconomics.ProjectCashFlow.PreferredUnits.value +
-                                                                                        ")        (" + model.addeconomics.ProjectCummCashFlow.PreferredUnits.value+")" + NL)
-                    i = 0
-                    for i in range(0, model.surfaceplant.construction_years.value, 1):
-                        # construction years...
-                        f.write(f"   {i+1:3.0f}                                                            {model.addeconomics.AddOnCashFlow.value[i]:5.2f}     {model.addeconomics.AddOnCummCashFlow.value[i]:5.2f}      {model.addeconomics.ProjectCashFlow.value[i]:5.2f}           {model.addeconomics.ProjectCummCashFlow.value[i]:5.2f}" + NL)
-                        i = i + 1
-                    ii = 0
-                    for ii in range(0, (model.surfaceplant.construction_years.value + model.surfaceplant.plant_lifetime.value - 1), 1):
-                        # running years...
-                        f.write(f"   {i+1:3.0f}    {model.economics.ElecPrice.value[ii]:5.3f}   {model.addeconomics.AddOnElecRevenue.value[ii]:5.4f}        {model.economics.HeatPrice.value[ii]:5.3f}   {model.addeconomics.AddOnHeatRevenue.value[ii]:5.4f}        {model.addeconomics.AddOnRevenue.value[ii]:5.2f}        {model.addeconomics.AddOnCashFlow.value[ii]:5.2f}     {model.addeconomics.AddOnCummCashFlow.value[ii]:5.2f}        {model.addeconomics.ProjectCashFlow.value[ii]:5.2f}           {model.addeconomics.ProjectCummCashFlow.value[ii]:5.2f}" + NL)
-                        ii = ii + 1
-=======
                             + ae.ElecPrice.PreferredUnits.value +
                             ")(" + ae.AddOnElecRevenue.PreferredUnits.value +
                             ") (" + ae.HeatPrice.PreferredUnits.value +
@@ -110,10 +86,9 @@
                             ")        (" + ae.ProjectCummCashFlow.PreferredUnits.value + ")\n")
                     # running years...
                     for ii in range(0, (
-                        model.surfaceplant.ConstructionYears.value + model.surfaceplant.plantlifetime.value - 1), 1):
+                        model.surfaceplant.construction_years.value + model.surfaceplant.plant_lifetime.value - 1), 1):
                         f.write(
                             f"   {ii + 1:3.0f}    {model.economics.ElecPrice.value[ii]:5.3f}   {model.addeconomics.AddOnElecRevenue.value[ii]:5.4f}        {model.economics.HeatPrice.value[ii]:5.3f}   {model.addeconomics.AddOnHeatRevenue.value[ii]:5.4f}        {model.addeconomics.AddOnRevenue.value[ii]:5.2f}        {model.addeconomics.AddOnCashFlow.value[ii]:5.2f}     {model.addeconomics.AddOnCummCashFlow.value[ii]:5.2f}        {model.addeconomics.ProjectCashFlow.value[ii]:5.2f}           {model.addeconomics.ProjectCummCashFlow.value[ii]:5.2f}\n")
->>>>>>> fe8b48da
 
         except BaseException as ex:
             tb = sys.exc_info()[2]
