--- conflicted
+++ resolved
@@ -5,16 +5,9 @@
 Simulation Metadata
 ----------------------
  GEOPHIRES Version: 3.4.28
-<<<<<<< HEAD
- GEOPHIRES Build Date: 2024-03-05
- Simulation Date: 2024-05-13
- Simulation Time:  16:57
- Calculation Time:      0.845 sec
-=======
  Simulation Date: 2024-05-08
  Simulation Time:  09:44
  Calculation Time:      2.671 sec
->>>>>>> 227a5e96
 
                            ***SUMMARY OF RESULTS***
 
