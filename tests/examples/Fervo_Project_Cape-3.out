                               *****************
                               ***CASE REPORT***
                               *****************

Simulation Metadata
----------------------
<<<<<<< HEAD
 GEOPHIRES Version: 3.6.3
 Simulation Date: 2024-11-18
 Simulation Time:  16:58
 Calculation Time:      2.593 sec
=======
 GEOPHIRES Version: 3.6.4
 Simulation Date: 2024-11-13
 Simulation Time:  10:52
 Calculation Time:      0.863 sec
>>>>>>> b3b682dd

                           ***SUMMARY OF RESULTS***

      End-Use Option: Electricity
      Average Net Electricity Production:                   404.31 MW
      Electricity breakeven price:                            2.78 cents/kWh
      Number of production wells:                            39
      Number of injection wells:                             39
      Flowrate per production well:                         120.0 kg/sec
      Well depth (or total length, if not vertical):          2.6 kilometer
      Geothermal gradient:                                     74 degC/km


                           ***ECONOMIC PARAMETERS***

      Economic Model  = BICYCLE
      Accrued financing during construction:                  5.00
      Project lifetime:                                      20 yr
      Capacity factor:                                       90.0 %
      Project NPV:                                        4561.96 MUSD
      Project IRR:                                          43.74 %
      Project VIR=PI=PIR:                                    5.25
      Project MOIC:                                          6.26
      Project Payback Period:                                3.38 yr
      Estimated Jobs Created:                                 976

                          ***ENGINEERING PARAMETERS***

      Number of Production Wells:                            39
      Number of Injection Wells:                             39
      Well depth (or total length, if not vertical):          2.6 kilometer
<<<<<<< HEAD
      Water loss rate:                                        2.0
      Pump efficiency:                                       80.0 %
=======
      Water loss rate:                                        5.0
      Pump efficiency:                                       80.0
>>>>>>> b3b682dd
      Injection temperature:                                 56.7 degC
      Production Wellbore heat transmission calculated with Ramey's model
      Average production well temperature drop:               1.7 degC
      Flowrate per production well:                         120.0 kg/sec
      Injection well casing ID:                               7.000 in
      Production well casing ID:                              7.000 in
      Number of times redrilling:                             0
      Power plant type:                                       Supercritical ORC


                         ***RESOURCE CHARACTERISTICS***

      Maximum reservoir temperature:                        500.0 degC
      Number of segments:                                     1
      Geothermal gradient:                                        74 degC/km


                           ***RESERVOIR PARAMETERS***

      Reservoir Model = Multiple Parallel Fractures Model
      Bottom-hole temperature:                              201.72 degC
      Fracture model = Rectangular
      Well separation: fracture height:                    2000.00 meter
      Fracture width:                                               10000.00 meter
      Fracture area:                                    20000000.00 m**2
      Reservoir volume calculated with fracture separation and number of fractures as input
      Number of fractures:                                  149.00
      Fracture separation:                                   30.00 meter
      Reservoir volume:                              88800000000 m**3
      Reservoir impedance:                                    0.00 GPa.s/m**3
      Reservoir density:                                   2800.00 kg/m**3
      Reservoir thermal conductivity:                         3.05 W/m/K
      Reservoir heat capacity:                              790.00 J/kg/K


                           ***RESERVOIR SIMULATION RESULTS***

      Maximum Production Temperature:                       200.2 degC
      Average Production Temperature:                       200.0 degC
      Minimum Production Temperature:                       199.0 degC
      Initial Production Temperature:                       199.0 degC
      Average Reservoir Heat Extraction:                   2808.85 MW
      Production Wellbore Heat Transmission Model = Ramey Model
      Average Production Well Temperature Drop:               1.7 degC
      Total Average Pressure Drop:                         8681.5 kPa
      Average Injection Well Pressure Drop:                3287.7 kPa
      Average Reservoir Pressure Drop:                     4914.3 kPa
      Average Production Well Pressure Drop:               3331.1 kPa
      Average Buoyancy Pressure Drop:                     -2851.6 kPa


                          ***CAPITAL COSTS (M$)***

         Drilling and completion costs:                     299.52 MUSD
         Drilling and completion costs per well:              3.84 MUSD
         Stimulation costs:                                 234.00 MUSD
         Surface power plant costs:                         898.83 MUSD
         Field gathering system costs:                       70.43 MUSD
         Total surface equipment costs:                     969.26 MUSD
         Exploration costs:                                  30.00 MUSD
         Investment Tax Credit:                            -459.83 MUSD
      Total capital costs:                                 1072.95 MUSD


                ***OPERATING AND MAINTENANCE COSTS (M$/yr)***

         Wellfield maintenance costs:                         4.61 MUSD/yr
         Power plant maintenance costs:                      16.21 MUSD/yr
         Water costs:                                         6.14 MUSD/yr
      Total operating and maintenance costs:                 26.96 MUSD/yr


                           ***SURFACE EQUIPMENT SIMULATION RESULTS***

      Initial geofluid availability:                          0.19 MW/(kg/s)
      Maximum Total Electricity Generation:                 458.92 MW
      Average Total Electricity Generation:                 458.05 MW
      Minimum Total Electricity Generation:                 452.22 MW
      Initial Total Electricity Generation:                 452.22 MW
      Maximum Net Electricity Generation:                   405.19 MW
      Average Net Electricity Generation:                   404.31 MW
      Minimum Net Electricity Generation:                   398.45 MW
      Initial Net Electricity Generation:                   398.45 MW
      Average Annual Total Electricity Generation:         3593.27 GWh
      Average Annual Net Electricity Generation:           3171.75 GWh
      Initial pumping power/net installed power:             13.50 %
      Average Pumping Power:                                 53.73 MW

                            ************************************************************
                            *  HEATING, COOLING AND/OR ELECTRICITY PRODUCTION PROFILE  *
                            ************************************************************
  YEAR       THERMAL               GEOFLUID               PUMP               NET               FIRST LAW
             DRAWDOWN             TEMPERATURE             POWER             POWER              EFFICIENCY
                                     (degC)               (MW)              (MW)                  (%)
   1           1.0000                198.97              53.7719          398.4508               14.2890
   2           1.0035                199.66              53.7468          402.3356               14.3589
   3           1.0042                199.80              53.7416          403.1518               14.3735
   4           1.0046                199.88              53.7388          403.5785               14.3811
   5           1.0048                199.93              53.7370          403.8614               14.3862
   6           1.0050                199.97              53.7356          404.0705               14.3899
   7           1.0051                200.00              53.7346          404.2351               14.3928
   8           1.0053                200.02              53.7337          404.3701               14.3952
   9           1.0054                200.04              53.7330          404.4840               14.3973
  10           1.0055                200.06              53.7323          404.5823               14.3990
  11           1.0055                200.07              53.7318          404.6685               14.4006
  12           1.0056                200.09              53.7313          404.7451               14.4019
  13           1.0057                200.10              53.7309          404.8140               14.4032
  14           1.0057                200.11              53.7304          404.8764               14.4043
  15           1.0058                200.12              53.7301          404.9335               14.4053
  16           1.0058                200.13              53.7297          404.9860               14.4062
  17           1.0059                200.14              53.7294          405.0346               14.4071
  18           1.0059                200.14              53.7291          405.0797               14.4079
  19           1.0059                200.15              53.7289          405.1219               14.4086
  20           1.0060                200.16              53.7286          405.1614               14.4093


                              *******************************************************************
                              *  ANNUAL HEATING, COOLING AND/OR ELECTRICITY PRODUCTION PROFILE  *
                              *******************************************************************
  YEAR             ELECTRICITY                   HEAT                RESERVOIR            PERCENTAGE OF
                    PROVIDED                   EXTRACTED            HEAT CONTENT        TOTAL HEAT MINED
                   (GWh/year)                  (GWh/year)            (10^15 J)                 (%)
   1                3161.1                     22053.0              27168.61                   0.29
   2                3175.7                     22103.7              27089.04                   0.58
   3                3180.3                     22119.6              27009.41                   0.88
   4                3183.0                     22129.0              26929.74                   1.17
   5                3184.9                     22135.7              26850.05                   1.46
   6                3186.4                     22140.7              26770.35                   1.75
   7                3187.5                     22144.8              26690.63                   2.05
   8                3188.5                     22148.2              26610.89                   2.34
   9                3189.3                     22151.1              26531.15                   2.63
  10                3190.1                     22153.6              26451.40                   2.92
  11                3190.7                     22155.8              26371.64                   3.22
  12                3191.3                     22157.8              26291.87                   3.51
  13                3191.8                     22159.6              26212.09                   3.80
  14                3192.3                     22161.2              26132.31                   4.09
  15                3192.7                     22162.7              26052.53                   4.39
  16                3193.1                     22164.1              25972.74                   4.68
  17                3193.5                     22165.4              25892.94                   4.97
  18                3193.8                     22166.6              25813.14                   5.27
  19                3194.1                     22167.7              25733.34                   5.56
  20                2875.0                     19951.8              25661.51                   5.82


                             ********************************
                             *  REVENUE & CASHFLOW PROFILE  *
                             ********************************
Year            Electricity             |            Heat                  |           Cooling                 |         Carbon                    |          Project
Since     Price   Ann. Rev.  Cumm. Rev. |   Price   Ann. Rev.   Cumm. Rev. |  Price   Ann. Rev.   Cumm. Rev.   |   Price   Ann. Rev.   Cumm. Rev.  | OPEX    Net Rev.      Net Cashflow
Start    (cents/kWh)(MUSD/yr) (MUSD)    |(cents/kWh) (MUSD/yr)    (MUSD)   |(cents/kWh) (MUSD/yr)    (MUSD)    |(USD/tonne) (MUSD/yr)    (MUSD)    |(MUSD/yr) (MUSD/yr)    (MUSD)
________________________________________________________________________________________________________________________________________________________________________________________
  1      0.00          -1072.95   0.00     |    0.00     0.00         0.00    |    0.00     0.00         0.00     |    0.00     0.00         0.00     |  0.00     -1072.95     -1072.95
  2     15.00          447.20  474.16     |    2.50     0.00         0.00    |    2.50     0.00         0.00     |    0.00     0.00         0.00     | 26.96     447.20     -625.75
  3     15.00          449.39  950.51     |    2.50     0.00         0.00    |    2.50     0.00         0.00     |    0.00     0.00         0.00     | 26.96     449.39     -176.36
  4     15.41          462.97  1440.44     |    2.50     0.00         0.00    |    2.50     0.00         0.00     |    0.00     0.00         0.00     | 26.96     462.97     286.61
  5     15.81          476.29  1943.69     |    2.50     0.00         0.00    |    2.50     0.00         0.00     |    0.00     0.00         0.00     | 26.96     476.29     762.90
  6     16.22          489.50  2460.16     |    2.50     0.00         0.00    |    2.50     0.00         0.00     |    0.00     0.00         0.00     | 26.96     489.50     1252.40
  7     16.62          502.65  2989.77     |    2.50     0.00         0.00    |    2.50     0.00         0.00     |    0.00     0.00         0.00     | 26.96     502.65     1755.05
  8     17.03          515.77  3532.50     |    2.50     0.00         0.00    |    2.50     0.00         0.00     |    0.00     0.00         0.00     | 26.96     515.77     2270.82
  9     17.43          528.86  4088.32     |    2.50     0.00         0.00    |    2.50     0.00         0.00     |    0.00     0.00         0.00     | 26.96     528.86     2799.68
 10     17.84          541.93  4657.21     |    2.50     0.00         0.00    |    2.50     0.00         0.00     |    0.00     0.00         0.00     | 26.96     541.93     3341.61
 11     18.24          554.99  5239.17     |    2.50     0.00         0.00    |    2.50     0.00         0.00     |    0.00     0.00         0.00     | 26.96     554.99     3896.60
 12     18.65          568.04  5834.17     |    2.50     0.00         0.00    |    2.50     0.00         0.00     |    0.00     0.00         0.00     | 26.96     568.04     4464.64
 13     19.05          581.08  6442.21     |    2.50     0.00         0.00    |    2.50     0.00         0.00     |    0.00     0.00         0.00     | 26.96     581.08     5045.72
 14     19.46          594.12  7063.29     |    2.50     0.00         0.00    |    2.50     0.00         0.00     |    0.00     0.00         0.00     | 26.96     594.12     5639.84
 15     19.86          607.15  7697.40     |    2.50     0.00         0.00    |    2.50     0.00         0.00     |    0.00     0.00         0.00     | 26.96     607.15     6246.98
 16     20.27          620.17  8344.53     |    2.50     0.00         0.00    |    2.50     0.00         0.00     |    0.00     0.00         0.00     | 26.96     620.17     6867.16
 17     20.67          633.20  9004.69     |    2.50     0.00         0.00    |    2.50     0.00         0.00     |    0.00     0.00         0.00     | 26.96     633.20     7500.35
 18     21.08          646.22  9677.87     |    2.50     0.00         0.00    |    2.50     0.00         0.00     |    0.00     0.00         0.00     | 26.96     646.22     8146.57
 19     21.49          659.23  10364.07     |    2.50     0.00         0.00    |    2.50     0.00         0.00     |    0.00     0.00         0.00     | 26.96     659.23     8805.81
 20     21.89          672.25  11063.28     |    2.50     0.00         0.00    |    2.50     0.00         0.00     |    0.00     0.00         0.00     | 26.96     672.25     9478.06<|MERGE_RESOLUTION|>--- conflicted
+++ resolved
@@ -4,17 +4,10 @@
 
 Simulation Metadata
 ----------------------
-<<<<<<< HEAD
- GEOPHIRES Version: 3.6.3
+ GEOPHIRES Version: 3.6.4
  Simulation Date: 2024-11-18
- Simulation Time:  16:58
- Calculation Time:      2.593 sec
-=======
- GEOPHIRES Version: 3.6.4
- Simulation Date: 2024-11-13
- Simulation Time:  10:52
- Calculation Time:      0.863 sec
->>>>>>> b3b682dd
+ Simulation Time:  19:49
+ Calculation Time:      3.484 sec
 
                            ***SUMMARY OF RESULTS***
 
@@ -46,13 +39,8 @@
       Number of Production Wells:                            39
       Number of Injection Wells:                             39
       Well depth (or total length, if not vertical):          2.6 kilometer
-<<<<<<< HEAD
-      Water loss rate:                                        2.0
+      Water loss rate:                                        5.0
       Pump efficiency:                                       80.0 %
-=======
-      Water loss rate:                                        5.0
-      Pump efficiency:                                       80.0
->>>>>>> b3b682dd
       Injection temperature:                                 56.7 degC
       Production Wellbore heat transmission calculated with Ramey's model
       Average production well temperature drop:               1.7 degC
