import os
import tempfile
import uuid
from pathlib import Path
from typing import Optional

from geophires_x.OptionList import PlantType
from geophires_x.OptionList import WellDrillingCostCorrelation
from geophires_x_client import GeophiresXClient
from geophires_x_client import GeophiresXResult
from geophires_x_client import _get_logger
from geophires_x_client.geophires_input_parameters import EndUseOption
from geophires_x_client.geophires_input_parameters import GeophiresInputParameters
from geophires_x_tests.test_options_list import WellDrillingCostCorrelationTestCase
from tests.base_test_case import BaseTestCase


# noinspection PyTypeChecker
class GeophiresXTestCase(BaseTestCase):
    def test_geophires_x_end_use_direct_use_heat(self):
        client = GeophiresXClient()
        result = client.get_geophires_result(
            GeophiresInputParameters(
                {
                    'Print Output to Console': 0,
                    'End-Use Option': EndUseOption.DIRECT_USE_HEAT.value,
                    'Reservoir Model': 1,
                    'Time steps per year': 1,
                    'Reservoir Depth': 3,
                    'Gradient 1': 50,
                    'Maximum Temperature': 250,
                }
            )
        )

        assert result is not None
        self.assertIsNotNone(result)
        self.assertEqual(result.result['metadata']['End-Use Option'], 'DIRECT_USE_HEAT')
        self.assertEqual(result.result['RESERVOIR PARAMETERS']['Reservoir Model'], 'Multiple Parallel Fractures Model')
        self.assertEqual(result.result['RESERVOIR PARAMETERS']['Fracture model'], 'Circular fracture with known area')
        self.assertEqual(
            result.result['RESERVOIR SIMULATION RESULTS']['Production Wellbore Heat Transmission Model'], 'Ramey Model'
        )
        self.assertEqual(result.result['ECONOMIC PARAMETERS']['Economic Model'], 'Standard Levelized Cost')

        result_same_input = client.get_geophires_result(
            GeophiresInputParameters(
                {
                    'Print Output to Console': 0,
                    'End-Use Option': EndUseOption.DIRECT_USE_HEAT.value,
                    'Reservoir Model': 1,
                    'Time steps per year': 1,
                    'Reservoir Depth': 3,
                    'Gradient 1': 50,
                    'Maximum Temperature': 250,
                }
            )
        )

        del result.result['metadata']
        del result_same_input.result['metadata']
        self.assertDictEqual(result.result, result_same_input.result)

        # See TODO in geophires_x_client.geophires_input_parameters.GeophiresInputParameters.__hash__ - if/when hashes
        # of equivalent sets of parameters are made equal, the commented assertion below will test that caching is
        # working as expected.
        # assert result == result_same_input

    def test_geophires_x_end_use_electricity(self):
        client = GeophiresXClient()
        result = client.get_geophires_result(
            GeophiresInputParameters(
                {
                    'Print Output to Console': 0,
                    'End-Use Option': EndUseOption.ELECTRICITY.value,
                    'Reservoir Model': 1,
                    'Time steps per year': 1,
                    'Reservoir Depth': 3,
                    'Gradient 1': 50,
                    'Maximum Temperature': 300,
                }
            )
        )

        assert result is not None
        assert result.result['metadata']['End-Use Option'] == 'ELECTRICITY'

    def test_reservoir_model_2(self):
        client = GeophiresXClient()
        result = client.get_geophires_result(
            GeophiresInputParameters(
                {
                    'Print Output to Console': 0,
                    'Time steps per year': 6,
                    'Reservoir Model': 2,
                    'Reservoir Depth': 5,
                    'Gradient 1': 35,
                    'Maximum Temperature': 250,
                    'Number of Production Wells': 2,
                    'Number of Injection Wells': 2,
                    'Production Well Diameter': 5.5,
                    'Injection Well Diameter': 5.5,
                    'Ramey Production Wellbore Model': 1,
                    'Injection Wellbore Temperature Gain': 0,
                    'Production Flow Rate per Well': 30,
                    'Fracture Shape': 4,
                    'Fracture Height': 100,
                    'Fracture Width': 100,
                    'Reservoir Volume Option': 3,
                    'Number of Fractures': 10,
                    'Fracture Separation': 40,
                    'Reservoir Volume': 125000000,
                    'Productivity Index': 10,
                    'Injectivity Index': 10,
                    'Injection Temperature': 50,
                    'Reservoir Heat Capacity': 774,
                    'Reservoir Density': 2600,
                    'Reservoir Thermal Conductivity': 3,
                    'Reservoir Porosity': 0.04,
                    'Water Loss Fraction': 0.02,
                    'Maximum Drawdown': 1,
                    'End-Use Option': 1,
                    'Power Plant Type': 2,
                    'Circulation Pump Efficiency': 0.8,
                    'Utilization Factor': 0.9,
                    'Surface Temperature': 20,
                    'Ambient Temperature': 20,
                    'Plant Lifetime': 35,
                    'Economic Model': 3,
                    'Fraction of Investment in Bonds': 0.75,
                    'Inflated Bond Interest Rate': 0.05,
                    'Inflated Equity Interest Rate': 0.1,
                    'Inflation Rate': 0.02,
                    'Combined Income Tax Rate': 0.3,
                    'Gross Revenue Tax Rate': 0,
                    'Investment Tax Credit Rate': 0.3,
                    'Property Tax Rate': 0,
                    'Inflation Rate During Construction': 0.05,
                    'Well Drilling and Completion Capital Cost Adjustment Factor': 1,
                    'Well Drilling Cost Correlation': 1,
                    'Reservoir Stimulation Capital Cost Adjustment Factor': 1,
                    'Surface Plant Capital Cost Adjustment Factor': 1,
                    'Field Gathering System Capital Cost Adjustment Factor': 1,
                    'Exploration Capital Cost Adjustment Factor': 1,
                    'Wellfield O&M Cost Adjustment Factor': 1,
                    'Surface Plant O&M Cost Adjustment Factor': 1,
                    'Water Cost Adjustment Factor': 1,
                }
            )
        )

        assert result is not None

    def test_geophires_examples(self):
        log = _get_logger()
        client = GeophiresXClient()

        def get_output_file_for_example(example_file: str):
            return self._get_test_file_path(Path('examples', f'{example_file.split(".txt")[0]}.out'))

        # @formatter:off
        example_files = list(
            filter(
                lambda example_file_path: example_file_path.startswith(
                    ('example', 'Beckers_et_al', 'SUTRA', 'Wanju', 'Fervo', 'S-DAC-GT')
                )
                # TOUGH not enabled for testing - see https://github.com/NREL/GEOPHIRES-X/issues/318
                and not example_file_path.startswith(('example6.txt', 'example7.txt'))
                and '.out' not in example_file_path,
                self._list_test_files_dir(test_files_dir='examples'),
            )
        )
        # @formatter:on

        # Run SBT examples last because they take an inordinately long time (tens of seconds even on a fast machine).
        # This reduces time spent waiting for tests to run if you are iterating on changes that affect non-SBT examples.
        for ef in [_ef for _ef in example_files if _ef.startswith('example_SBT')]:
            example_files.remove(ef)
            example_files.append(ef)

        assert len(example_files) > 0  # test integrity check - no files means something is misconfigured
        regenerate_cmds = []
        for example_file_path in example_files:
            with self.subTest(msg=example_file_path):
                print(f'Running example test {example_file_path}')
                input_params = GeophiresInputParameters(
                    from_file_path=self._get_test_file_path(Path('examples', example_file_path))
                )
                geophires_result: GeophiresXResult = client.get_geophires_result(input_params)
                del geophires_result.result['metadata']
                del geophires_result.result['Simulation Metadata']

                expected_result: GeophiresXResult = GeophiresXResult(get_output_file_for_example(example_file_path))
                del expected_result.result['metadata']
                del expected_result.result['Simulation Metadata']

                try:
                    self.assertDictEqual(
                        expected_result.result, geophires_result.result, msg=f'Example test: {example_file_path}'
                    )
                except AssertionError as ae:
                    # Float deviation is observed across processor architecture in some test cases - see example
                    # https://github.com/softwareengineerprogrammer/python-geophires-x-nrel/actions/runs/6475850654/job/17588523571
                    # Adding additional test cases that require this fallback should be avoided if possible.
                    cases_to_allow_almost_equal = [
                        'Beckers_et_al_2023_Tabulated_Database_Coaxial_water_heat.txt',
                        'Wanju_Yuan_Closed-Loop_Geothermal_Energy_Recovery.txt',
                    ]
                    allow_almost_equal = example_file_path in cases_to_allow_almost_equal

                    cmd_script = (
                        './tests/regenerate-example-result.sh'
                        if os.name != 'nt'
                        else './tests/regenerate-example-result.ps1'
                    )
                    regenerate_cmd = f'{cmd_script} {example_file_path.split(".")[0]}'
                    regenerate_cmds.append(regenerate_cmd)

                    if allow_almost_equal:
                        log.warning(
                            f"Results aren't exactly equal in {example_file_path}, falling back to almostEqual..."
                        )
                        self.assertDictAlmostEqual(
                            expected_result.result,
                            geophires_result.result,
                            places=1,
                            msg=f'Example test: {example_file_path}',
                        )
                        regenerate_cmds.pop()
                    else:

                        msg = 'Results are not approximately equal within any percentage <100.'
                        percent_diff = self._get_unequal_dicts_approximate_percent_difference(
                            expected_result.result, geophires_result.result
                        )

                        if percent_diff is not None:
                            msg = f'Results are approximately equal within {percent_diff}%.'

                        msg += f' (Run `{regenerate_cmd}` if this is expected due to calculation updates)'

                        raise AssertionError(msg) from ae

        if len(regenerate_cmds) > 0:
            print(f'Command to regenerate {len(regenerate_cmds)} failed examples:\n{" && ".join(regenerate_cmds)}')

    def _get_unequal_dicts_approximate_percent_difference(self, d1: dict, d2: dict) -> Optional[float]:
        for i in range(99):
            try:
                self.assertDictAlmostEqual(d1, d2, percent=i)
                return i
            except AssertionError:
                pass

        return None

    def test_clgs_depth_greater_than_5km(self):
        """
        TODO update test to check result when https://github.com/NREL/GEOPHIRES-X/issues/125 is addressed
          (currently just verifies that input results in RuntimeError rather than previous behavior of sys.exit())
        """

        input_content = """Is AGS, True
Closed-loop Configuration, 1
End-Use Option, 1
Heat Transfer Fluid, 2
Number of Production Wells, 1
Number of Injection Wells, 0
All-in Vertical Drilling Costs, 1000.0
All-in Nonvertical Drilling Costs, 1000.0
Production Flow Rate per Well, 40
Cylindrical Reservoir Input Depth, 5001.0 meter
Gradient 1, 60.0
Total Nonvertical Length, 9000
Production Well Diameter, 8.5
Injection Temperature, 60.0
Plant Lifetime, 40
Ambient Temperature, 20
Electricity Rate, 0.10
Circulation Pump Efficiency, 0.8
CO2 Turbine Outlet Pressure, 200
Economic Model, 4
Reservoir Stimulation Capital Cost, 0
Exploration Capital Cost, 0
Print Output to Console, 1"""
        input_file = Path(tempfile.gettempdir(), f'{uuid.uuid4()!s}.txt')
        with open(input_file, 'w') as f:
            f.write(input_content)

        with self.assertRaises(RuntimeError):
            client = GeophiresXClient()
            client.get_geophires_result(GeophiresInputParameters(from_file_path=input_file))

    def test_runtime_error_with_error_code(self):
        client = GeophiresXClient()

        with self.assertRaises(RuntimeError) as re:
            # Note that error-code-5500.txt is expected to fail with error code 5500 as of the time of the writing
            # of this test. If this expectation is voided by future code updates (possibly such as addressing
            # https://github.com/NREL/python-geophires-x/issues/13), then error-code-5500.txt should be updated with
            # different input that is still expected to result in error code 5500.
            input_params = GeophiresInputParameters(
                from_file_path=self._get_test_file_path(Path('geophires_x_tests/error-code-5500.txt'))
            )
            client.get_geophires_result(input_params)

        self.assertEqual(
            str(re.exception), 'GEOPHIRES encountered an exception: failed with the following error codes: [5500.]'
        )

    def test_parameter_value_outside_of_allowable_range_error(self):
        client = GeophiresXClient()

        with self.assertRaises(RuntimeError) as re:
            input_params = GeophiresInputParameters(
                {
                    'Print Output to Console': 0,
                    'End-Use Option': EndUseOption.DIRECT_USE_HEAT.value,
                    'Reservoir Model': 1,
                    'Time steps per year': 1,
                    'Reservoir Depth': 3000,
                    'Gradient 1': 50,
                    'Maximum Temperature': 250,
                }
            )

            client.get_geophires_result(input_params)

        self.assertTrue(
            'GEOPHIRES encountered an exception: Error: Parameter given (3000.0) for Reservoir Depth outside of valid range.'
            in str(re.exception)
        )

    def test_RTES_name(self):
        self.assertEqual(PlantType.RTES.value, 'Reservoir Thermal Energy Storage')

    def test_input_unit_conversion(self):
        client = GeophiresXClient()

        result_meters_input = client.get_geophires_result(
            GeophiresInputParameters(
                from_file_path=self._get_test_file_path(
                    Path('geophires_x_tests/cylindrical_reservoir_input_depth_meters.txt')
                )
            )
        )
        del result_meters_input.result['metadata']

        result_kilometers_input = client.get_geophires_result(
            GeophiresInputParameters(
                from_file_path=self._get_test_file_path(
                    Path('geophires_x_tests/cylindrical_reservoir_input_depth_kilometers.txt')
                )
            )
        )
        del result_kilometers_input.result['metadata']

        self.assertDictEqual(result_kilometers_input.result, result_meters_input.result)

        result_gradient_c_per_m_input = client.get_geophires_result(
            GeophiresInputParameters(
                from_file_path=self._get_test_file_path(Path('examples/example1.txt')),
                params={
                    'Gradient 1': 0.017  # Values less than 1.0 interpreted as being in degC/m (instead of degC/km)
                },
            )
        )
        del result_gradient_c_per_m_input.result['metadata']

        self.assertEqual(
            result_gradient_c_per_m_input.result['SUMMARY OF RESULTS']['Geothermal gradient']['value'], 17.0
        )
        self.assertEqual(
            result_gradient_c_per_m_input.result['SUMMARY OF RESULTS']['Geothermal gradient']['unit'], 'degC/km'
        )

    def test_fcr_sensitivity(self):
        def input_for_fcr(fcr: float) -> GeophiresInputParameters:
            return GeophiresInputParameters(
                from_file_path=self._get_test_file_path('examples/example1.txt'), params={'Fixed Charge Rate': fcr}
            )

        def get_fcr_lcoe(fcr: float) -> float:
            return (
                GeophiresXClient()
                .get_geophires_result(input_for_fcr(fcr))
                .result['SUMMARY OF RESULTS']['Electricity breakeven price']['value']
            )

        self.assertAlmostEqual(8.82, get_fcr_lcoe(0.05), places=1)
        self.assertAlmostEqual(3.19, get_fcr_lcoe(0.0001), places=1)
        self.assertAlmostEqual(93.48, get_fcr_lcoe(0.8), places=0)

    def test_vapor_pressure_above_critical_temperature(self):
        """https://github.com/NREL/GEOPHIRES-X/issues/214"""

        input_params = GeophiresInputParameters(
            {
                'End-Use Option': 2,
                'Reservoir Depth': 6,
                'Gradient 1': 75,
                'Reservoir Model': 1,
                'Time steps per year': 1,
                'Maximum Temperature': 500,
                'Print Output to Console': 0,
            }
        )

        result = GeophiresXClient().get_geophires_result(input_params)
        self.assertIsNotNone(result)
        self.assertIn('SUMMARY OF RESULTS', result.result)

    def test_heat_price(self):
        def input_for_heat_prices(params) -> GeophiresInputParameters:
            return GeophiresInputParameters(
                from_file_path=self._get_test_file_path('examples/example1.txt'), params=params
            )

        result_escalating = GeophiresXClient().get_geophires_result(
            input_for_heat_prices({'Starting Heat Sale Price': 0.015, 'Ending Heat Sale Price': 0.015})
        )
        self.assertIsNotNone(result_escalating)
        cashflow_constant = result_escalating.result['REVENUE & CASHFLOW PROFILE']
        self.assertEqual(cashflow_constant[0][4], 'Heat Price (cents/kWh)')

        # First entry (index 1 - header is index 0) is hardcoded to zero per
        # https://github.com/NREL/GEOPHIRES-X/blob/becec79cc7510a35f7a9cb01127dabc829720015/src/geophires_x/Economics.py#L2920-L2925
        # so start test at index 2.
        for i in range(2, len(cashflow_constant[0])):
            self.assertEqual(cashflow_constant[i][4], 1.5)

        result_escalating = GeophiresXClient().get_geophires_result(
            input_for_heat_prices(
                {
                    'Starting Heat Sale Price': 0.015,
                    'Ending Heat Sale Price': 0.030,
                    'Heat Escalation Rate Per Year': 0.005,
                    'Heat Escalation Start Year': 0,
                }
            )
        )
        cashflow_escalating = result_escalating.result['REVENUE & CASHFLOW PROFILE']

        self.assertEqual(cashflow_escalating[2][4], 1.5)
        self.assertEqual(cashflow_escalating[-1][4], 3.0)

    def test_disabled_currency_conversion_exceptions(self):
        """
        TODO: this test can be removed once https://github.com/NREL/GEOPHIRES-X/issues/236 is addressed. (Its purpose
            is to ensure currency conversion failure behavior is as expected in the interim.)
        """

        with self.assertRaises(RuntimeError) as re_ec:
            GeophiresXClient().get_geophires_result(
                GeophiresInputParameters(
                    from_file_path=self._get_test_file_path(Path('examples/example1_outputunits.txt')),
                    params={'Units:Exploration cost,MEUR': 'MEUR'},
                )
            )

        e_msg = str(re_ec.exception)

        self.assertIn(
            'Error: GEOPHIRES failed to convert your currency for Exploration cost to something it understands.', e_msg
        )
        self.assertIn('You gave MEUR', e_msg)
        self.assertIn('https://github.com/NREL/GEOPHIRES-X/issues/236', e_msg)

        with self.assertRaises(RuntimeError) as re_omwc:
            GeophiresXClient().get_geophires_result(
                GeophiresInputParameters(
                    from_file_path=self._get_test_file_path(Path('examples/example1_outputunits.txt')),
                    params={'Units:O&M Make-up Water costs': 'MEUR/yr'},
                )
            )

        e_msg = str(re_omwc.exception)

        self.assertIn(
            'Error: GEOPHIRES failed to convert your currency for O&M Make-up Water costs to something it understands.',
            e_msg,
        )
        self.assertIn('You gave MEUR', e_msg)
        self.assertIn('https://github.com/NREL/GEOPHIRES-X/issues/236', e_msg)

    def test_project_red_larger_fractures(self):
        result = GeophiresXClient().get_geophires_result(
            GeophiresInputParameters(
                from_file_path=self._get_test_file_path(Path('examples/Fervo_Norbeck_Latimer_2023.txt')),
                params={
                    'Fracture Height': 320,
                    'Fracture Width': 320,
                },
            )
        )

        self.assertEqual(result.result['RESERVOIR PARAMETERS']['Well separation: fracture height']['value'], 320.0)
        self.assertEqual(result.result['RESERVOIR PARAMETERS']['Well separation: fracture height']['unit'], 'meter')

        self.assertEqual(result.result['RESERVOIR PARAMETERS']['Fracture width']['value'], 320.0)
        self.assertEqual(result.result['RESERVOIR PARAMETERS']['Fracture width']['unit'], 'meter')

    def test_convert_output_psi_to_kpa(self):
        GeophiresXClient().get_geophires_result(
            GeophiresInputParameters(
                from_file_path=self._get_test_file_path(Path('examples/example_SHR-2.txt')),
                params={
                    'Production Wellhead Pressure': '64.69 psi',
                },
            )
        )

        # TODO validate output values (for now we are just testing an exception isn't thrown)

    def test_multilateral_section_nonvertical_length(self):
        def s(r):
            del r.result['metadata']
            del r.result['Simulation Metadata']
            return r

        deprecated_param = s(
            GeophiresXClient().get_geophires_result(
                GeophiresInputParameters(
                    from_file_path=self._get_test_file_path(Path('multilateral-section-nonvertical-length.txt')),
                    params={'Total Nonvertical Length': 6000.0},
                )
            )
        )

        non_deprecated_param = s(
            GeophiresXClient().get_geophires_result(
                GeophiresInputParameters(
                    from_file_path=self._get_test_file_path(Path('multilateral-section-nonvertical-length.txt')),
                    params={'Nonvertical Length per Multilateral Section': 6000.0},
                )
            )
        )

        self.assertDictEqual(deprecated_param.result, non_deprecated_param.result)

        both_params = s(
            GeophiresXClient().get_geophires_result(
                GeophiresInputParameters(
                    from_file_path=self._get_test_file_path(Path('multilateral-section-nonvertical-length.txt')),
                    params={'Nonvertical Length per Multilateral Section': 6000.0, 'Total Nonvertical Length': 4000.0},
                )
            )
        )

        # deprecated is ignored if both are present.
        self.assertDictEqual(both_params.result, non_deprecated_param.result)

    def test_discount_rate_and_fixed_internal_rate(self):
        def input_params(discount_rate=None, fixed_internal_rate=None):
            params = {
                'End-Use Option': EndUseOption.ELECTRICITY.value,
                'Reservoir Model': 1,
                'Reservoir Depth': 3,
                'Gradient 1': 50,
            }

            if discount_rate is not None:
                params['Discount Rate'] = discount_rate

            if fixed_internal_rate is not None:
                params['Fixed Internal Rate'] = fixed_internal_rate

            return GeophiresInputParameters(params)

        client = GeophiresXClient()

        # noinspection PyPep8Naming
        def assertHasLogRecordWithMessage(logs_, message):
            assert message in [record.message for record in logs_.records]

        with self.assertLogs(level='INFO') as logs:
            result = client.get_geophires_result(input_params(discount_rate='0.042'))

            self.assertIsNotNone(result)
            self.assertEqual(4.2, result.result['ECONOMIC PARAMETERS']['Interest Rate']['value'])
            self.assertEqual('%', result.result['ECONOMIC PARAMETERS']['Interest Rate']['unit'])
            assertHasLogRecordWithMessage(
                logs, 'Set Fixed Internal Rate to 4.2 percent because Discount Rate was provided (0.042)'
            )

        with self.assertLogs(level='INFO') as logs2:
            result2 = client.get_geophires_result(input_params(fixed_internal_rate='4.2'))

            self.assertIsNotNone(result2)
            self.assertEqual(4.2, result2.result['ECONOMIC PARAMETERS']['Interest Rate']['value'])
            self.assertEqual('%', result2.result['ECONOMIC PARAMETERS']['Interest Rate']['unit'])

            assertHasLogRecordWithMessage(
                logs2, 'Set Discount Rate to 0.042 because Fixed Internal Rate was provided (4.2 percent)'
            )

    def test_discount_initial_year_cashflow(self):
        def _get_result(base_example: str, do_discount: bool) -> GeophiresXResult:
            return GeophiresXClient().get_geophires_result(
                GeophiresInputParameters(
                    # TODO switch over to generic EGS case to avoid thrash from example updates
                    # from_file_path=self._get_test_file_path('geophires_x_tests/generic-egs-case.txt'),
                    from_file_path=self._get_test_file_path(f'examples/{base_example}.txt'),
                    params={
                        'Discount Initial Year Cashflow': do_discount,
                    },
                )
            )

        def _npv(r: GeophiresXResult) -> dict:
            return r.result['ECONOMIC PARAMETERS']['Project NPV']['value']

        self.assertEqual(4580.36, _npv(_get_result('Fervo_Project_Cape-3', False)))
        self.assertEqual(4280.71, _npv(_get_result('Fervo_Project_Cape-3', True)))

        def _extended_economics_npv(r: GeophiresXResult) -> dict:
            return r.result['EXTENDED ECONOMICS']['Project NPV   (including AddOns)']['value']

        add_ons_result_without_discount = _get_result('example1_addons', False)
        add_ons_result_with_discount = _get_result('example1_addons', True)

        self.assertGreater(_npv(add_ons_result_without_discount), _npv(add_ons_result_with_discount))

        ee_npv_without_discount = _extended_economics_npv(add_ons_result_without_discount)
        assert ee_npv_without_discount < 0, (
            'Test is expecting example1_addons extended economics NPV to be negative '
            'as a precondition - if this error is encountered, '
            'create a test-only copy of the previous version of example1_addons and '
            'use it in this test (like geophires_x_tests/generic-egs-case.txt).'
        )

        # Discounting first year causes negative NPVs to be less negative (according to Google Sheets,
        # which was used to manually validate the expected NPVs here).
        self.assertLess(ee_npv_without_discount, _extended_economics_npv(add_ons_result_with_discount))

    def test_transmission_pipeline_cost(self):
        result = GeophiresXClient().get_geophires_result(
            GeophiresInputParameters(
                from_file_path=self._get_test_file_path(Path('examples/Fervo_Norbeck_Latimer_2023.txt')),
                params={'Surface Piping Length': 5},
            )
        )

        self.assertAlmostEqual(
            result.result['CAPITAL COSTS (M$)']['Transmission pipeline cost']['value'], 3.75, delta=0.5
        )

    def test_well_drilling_and_completion_capital_cost_adjustment_factor(self):
        base_file = self._get_test_file_path('geophires_x_tests/generic-egs-case.txt')
        r_no_adj = GeophiresXClient().get_geophires_result(GeophiresInputParameters(from_file_path=base_file))

        r_noop_adj = GeophiresXClient().get_geophires_result(
            GeophiresInputParameters(
                from_file_path=base_file,
                params={'Well Drilling and Completion Capital Cost Adjustment Factor': 1.0},
            )
        )

        r_adj = GeophiresXClient().get_geophires_result(
            GeophiresInputParameters(
                from_file_path=base_file,
                params={'Well Drilling and Completion Capital Cost Adjustment Factor': 1.175},
            )
        )

        def c_well(r, prod: bool = False, inj: bool = False):
            well_type = 'production ' if prod else 'injection ' if inj else ''
            try:
                c = r.result['CAPITAL COSTS (M$)'][f'Drilling and completion costs per {well_type}well']['value']

                if not prod and not inj:
                    # indirect cost is not applied to prod/inj-specific per-well cost;
                    # see TODO re:parameterizing at src/geophires_x/Economics.py:652
                    default_indirect_cost_factor = 1.05
                    c = c / default_indirect_cost_factor

                return c
            except TypeError:
                return None

        self.assertEqual(c_well(r_no_adj), c_well(r_noop_adj))

        self.assertAlmostEqual(1.175 * c_well(r_no_adj), c_well(r_adj), delta=0.1)

        r_adj_diff_prod_inj = GeophiresXClient().get_geophires_result(
            GeophiresInputParameters(
                from_file_path=base_file,
                params={
                    'Well Drilling and Completion Capital Cost Adjustment Factor': 1.175,
                    'Injection Well Drilling and Completion Capital Cost Adjustment Factor': 3,
                },
            )
        )

        c_well_no_adj = c_well(r_no_adj)
        c_prod_well_adj = c_well(r_adj_diff_prod_inj, prod=True)
        c_inj_well_adj = c_well(r_adj_diff_prod_inj, inj=True)
        self.assertAlmostEqual(1.175 * c_well_no_adj, c_prod_well_adj, delta=0.1)
        self.assertAlmostEqual(3 * c_well_no_adj, c_inj_well_adj, delta=0.1)

    def test_egs_laterals(self):
        def _get_result(num_laterals: int) -> GeophiresXResult:
            return GeophiresXClient().get_geophires_result(
                GeophiresInputParameters(
                    from_file_path=self._get_test_file_path('geophires_x_tests/generic-egs-case.txt'),
                    params={
                        'Well Geometry Configuration': 4,
                        'Number of Multilateral Sections': num_laterals,
                    },
                )
            )

        def _c_non_vert(r: GeophiresXResult) -> dict:
            return r.result['CAPITAL COSTS (M$)']['Drilling and completion costs per non-vertical section']

        self.assertIsNone(_c_non_vert(_get_result(0)))

        r_1 = _get_result(1)
        self.assertIsNotNone(_c_non_vert(r_1)['value'])

        self.assertEqual(_c_non_vert(r_1)['value'], _c_non_vert(_get_result(2))['value'])

    def test_single_time_step_per_year(self):
        result_1 = GeophiresXClient().get_geophires_result(
            GeophiresInputParameters(
                from_file_path=self._get_test_file_path('geophires_x_tests/generic-egs-case.txt'),
                params={'Time steps per year': 1},
            )
        )

        result_1_final_val = result_1.heat_electricity_extraction_generation_profile[-1][1]
        self.assertGreater(result_1_final_val, 0)

        result_2 = GeophiresXClient().get_geophires_result(
            GeophiresInputParameters(
                from_file_path=self._get_test_file_path('geophires_x_tests/generic-egs-case.txt'),
                params={'Time steps per year': 2},
            )
        )

        result_2_final_val = result_2.heat_electricity_extraction_generation_profile[-1][1]
        self.assertAlmostEqual(result_2_final_val, result_1_final_val, delta=1.5)

        # TODO enable once https://github.com/NREL/GEOPHIRES-X/issues/352 is resolved
        # result_1_1 = GeophiresXClient().get_geophires_result(
        #     GeophiresInputParameters(
        #         from_file_path=self._get_test_file_path('geophires_x_tests/generic-egs-case.txt'),
        #         params={
        #             'Time steps per year': 1,
        #             'Plant Lifetime': 1
        #         },
        #     )
        # )
        #
        # self.assertIsNotNone(result_1_1)

    def test_multiple_construction_years(self):
        construction_years = 2
        result = GeophiresXClient().get_geophires_result(
            GeophiresInputParameters(
                from_file_path=self._get_test_file_path('geophires_x_tests/generic-egs-case.txt'),
                params={'Construction Years': construction_years},
            )
        )

        total_capex = result.result['CAPITAL COSTS (M$)']['Total capital costs']['value']

        rcp = result.result['REVENUE & CASHFLOW PROFILE']
        project_lifetime = 25
        self.assertEqual(project_lifetime + construction_years, len(rcp) - 1)  # Subtract 1 for headers
        net_rev_idx = 14
        net_cashflow_idx = 15

        # Example expected output for first 2 years:
        # [
        #    ...
        #   [0, 0.0, 0.0, 0.0, 0.0, 0.0, 0.0, 0.0, 0.0, 0.0, 0.0, 0.0, 0.0, 0.0, -657.4, -657.4]
        #   [1, 0.0, 0.0, 0.0, 0.0, 0.0, 0.0, 0.0, 0.0, 0.0, 0.0, 0.0, 0.0, 0.0, -657.4, -1314.79]
        #   ...
        # ]

        yearly_net_rev = -1 * total_capex / construction_years
        self.assertAlmostEqual(yearly_net_rev, rcp[1][net_rev_idx], places=1)
        self.assertAlmostEqual(yearly_net_rev, rcp[1][net_cashflow_idx], places=1)
        self.assertAlmostEqual(yearly_net_rev, rcp[2][net_rev_idx], places=1)
        self.assertEqual(-1 * total_capex, rcp[2][net_cashflow_idx])

        pre_rev_idx = min(net_rev_idx, net_cashflow_idx)
        self.assertListEqual([0] * pre_rev_idx, rcp[1][:pre_rev_idx])
        self.assertListEqual([1] + [0] * (pre_rev_idx - 1), rcp[2][:pre_rev_idx])

    def test_drilling_cost_curves(self):
        """
        Note this is similar to
        geophires_x_tests.test_options_list.WellDrillingCostCorrelationTestCase.test_drilling_cost_curve_correlations;
        this test ensures that the indirect cost factor is responsible for the discrepancy between GEOPHIRES-calculated
        drilling cost per well and the raw value calculated by the curve.
        """

        indirect_cost_factor = 1.05  # See TODO re:parameterizing at src/geophires_x/Economics.py:652

        for test_case in WellDrillingCostCorrelationTestCase.COST_CORRELATION_TEST_CASES:
            correlation: WellDrillingCostCorrelation = test_case[0]
            depth_m = test_case[1]
            expected_cost_musd = test_case[2]
            with self.subTest(msg=str(f'{correlation.name}, {depth_m}m')):
                result = GeophiresXClient().get_geophires_result(
                    GeophiresInputParameters(
                        from_file_path=self._get_test_file_path('geophires_x_tests/generic-egs-case.txt'),
                        params={
                            'Well Drilling Cost Correlation': correlation.int_value,
                            'Reservoir Depth': f'{depth_m} meter',
                            'Number of Production Wells': 1,
                            'Number of Injection Wells': 1,
                            'Well Drilling and Completion Capital Cost Adjustment Factor': 1,
                        },
                    )
                )

                cost_per_well_val = result.result['CAPITAL COSTS (M$)']['Drilling and completion costs per well'][
                    'value'
                ]
                self.assertAlmostEqual(indirect_cost_factor * expected_cost_musd, cost_per_well_val, delta=0.1)

    def test_segment_thickness_output(self):
        thickness_1 = 0.793
        thickness_2 = 1.646
        result = GeophiresXClient().get_geophires_result(
            GeophiresInputParameters(
                from_file_path=self._get_test_file_path('geophires_x_tests/generic-egs-case.txt'),
                params={
                    'Number of Segments': 3,
                    'Gradient 1': 42.69972,
                    'Gradient 2': 51.66667,
                    'Thickness 1': thickness_1,
                    'Gradient 3': 46.9697,
                    'Thickness 2': thickness_2,
                },
            )
        )

        self.assertEqual(thickness_1, result.result['SUMMARY OF RESULTS']['Segment 1   Thickness']['value'])
        self.assertEqual(thickness_2, result.result['SUMMARY OF RESULTS']['Segment 2   Thickness']['value'])

    def test_field_gathering_cost(self):
        fg_cost = 2.99
        result = GeophiresXClient().get_geophires_result(
            GeophiresInputParameters(
                from_file_path=self._get_test_file_path('geophires_x_tests/generic-egs-case.txt'),
                params={
                    'Field Gathering System Capital Cost': fg_cost,
                },
            )
        )

        self.assertEqual(fg_cost, result.result['CAPITAL COSTS (M$)']['Field gathering system costs']['value'])

<<<<<<< HEAD
    def test_heat_pump_lcoh_bicycle(self):
        result = GeophiresXClient().get_geophires_result(
            GeophiresInputParameters(
                from_file_path=self._get_test_file_path('examples/example10_HP.txt'),
                params={
                    'Economic Model': 3,
                },
            )
        )

        lcoh = result.result['SUMMARY OF RESULTS']['Direct-Use heat breakeven price (LCOH)']['value']
        self.assertTrue(10 < lcoh < 20)  # Sanity-check that value is non-zero and broadly within the expected range.
=======
    def test_ags_temperature_limitations(self):
        client = GeophiresXClient()

        with self.assertRaises(RuntimeError) as e:
            params = GeophiresInputParameters(
                {
                    'Is AGS': True,
                    'Well Geometry Configuration': 1,
                    'Injection Temperature': 60,
                    'Gradient 1': 60,
                    'Reservoir Depth': 8,
                    'Cylindrical Reservoir Input Depth': 8,
                    'Economic Model': 3,
                }
            )
            client.get_geophires_result(params)
        self.assertIn(' exceeds ', str(e.exception))

        with self.assertRaises(RuntimeError) as e:
            params = GeophiresInputParameters(
                {
                    'Is AGS': True,
                    'Closed-loop Configuration': 2,
                    'Gradient 1': 25,
                    'Reservoir Depth': 3,
                    'Injection Temperature': 60,
                    'Economic Model': 4,
                }
            )
            client.get_geophires_result(params)
        self.assertIn('failed to validate CLGS input value', str(e.exception))

    def test_negative_electricity_production_raises_error(self):
        client = GeophiresXClient()
        with self.assertRaises(RuntimeError) as e:
            params = GeophiresInputParameters(
                {
                    'Reservoir Depth': 5,
                    'Gradient 1': 112,
                    'Power Plant Type': 2,
                    'Maximum Temperature': 600,
                }
            )
            client.get_geophires_result(params)
        self.assertIn('Electricity production calculated as negative', str(e.exception))
>>>>>>> 5af5bbd4
<|MERGE_RESOLUTION|>--- conflicted
+++ resolved
@@ -855,7 +855,6 @@
 
         self.assertEqual(fg_cost, result.result['CAPITAL COSTS (M$)']['Field gathering system costs']['value'])
 
-<<<<<<< HEAD
     def test_heat_pump_lcoh_bicycle(self):
         result = GeophiresXClient().get_geophires_result(
             GeophiresInputParameters(
@@ -868,7 +867,7 @@
 
         lcoh = result.result['SUMMARY OF RESULTS']['Direct-Use heat breakeven price (LCOH)']['value']
         self.assertTrue(10 < lcoh < 20)  # Sanity-check that value is non-zero and broadly within the expected range.
-=======
+
     def test_ags_temperature_limitations(self):
         client = GeophiresXClient()
 
@@ -913,5 +912,4 @@
                 }
             )
             client.get_geophires_result(params)
-        self.assertIn('Electricity production calculated as negative', str(e.exception))
->>>>>>> 5af5bbd4
+        self.assertIn('Electricity production calculated as negative', str(e.exception))