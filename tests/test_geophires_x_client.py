--- conflicted
+++ resolved
@@ -617,34 +617,6 @@
         self.assertIsNotNone(cash_flow)
         self.assertListEqual([''] + [f'Year {y}' for y in range(21)], cash_flow[0])
 
-<<<<<<< HEAD
-    def test_csv_with_input_parameters(self):
-        with self.assertRaises(NotImplementedError):
-            # This should fail because CSV from file path is not implemented.
-            ImmutableGeophiresInputParameters(from_file_path=self._get_test_file_path('input_comments.txt')).as_csv()
-
-        # Simulate the main use case of adding input parameters to the CSV download from the web interface.
-        csv_input = ImmutableGeophiresInputParameters(params={'Reservoir Depth': 3, 'Gradient 1': 50}).as_csv()
-        csv_output = GeophiresXResult(self._get_test_file_path('geophires-result_example-1.out')).as_csv()
-        csv_parts = csv_output.split(csv.excel.lineterminator, 1)
-        csv_result = csv_parts[0] + csv.excel.lineterminator + csv_input + csv_parts[1]
-
-        # Ensure the returned CSV are as expected.
-        csv_lines = csv_result.splitlines()
-        self.assertEqual(csv_lines[0], 'Category,Field,Year,Value,Units')
-        self.assertEqual(csv_lines[1], 'INPUT PARAMETERS,Reservoir Depth,,3,')
-        self.assertEqual(csv_lines[2], 'INPUT PARAMETERS,Gradient 1,,50,')
-        self.assertEqual(csv_lines[3], 'SUMMARY OF RESULTS,End-Use Option,,Direct-Use Heat,')
-        self.assertEqual(
-            csv_lines[len(csv_lines) - 1],
-            'HEAT AND/OR ELECTRICITY EXTRACTION AND GENERATION PROFILE,PERCENTAGE OF TOTAL HEAT MINED,25,42.7,%',
-        )
-
-        # Export the CSV for testing in Excel (or other spreadsheet software).
-        result_file = Path(tempfile.gettempdir(), f'geophires-result_{uuid.uuid1()!s}.csv')
-        with open(result_file, 'w', newline='', encoding='utf-8') as rf:
-            rf.write(csv_result)
-=======
     def test_stash_cwd(self):
         start_cwd = Path.cwd()
         GeophiresXClient().get_geophires_result(
@@ -660,4 +632,30 @@
         )
 
         self.assertEqual(start_cwd, Path.cwd())
->>>>>>> 720dc808
+
+    def test_csv_with_input_parameters(self):
+        with self.assertRaises(NotImplementedError):
+            # This should fail because CSV from file path is not implemented.
+            ImmutableGeophiresInputParameters(from_file_path=self._get_test_file_path('input_comments.txt')).as_csv()
+
+        # Simulate the main use case of adding input parameters to the CSV download from the web interface.
+        csv_input = ImmutableGeophiresInputParameters(params={'Reservoir Depth': 3, 'Gradient 1': 50}).as_csv()
+        csv_output = GeophiresXResult(self._get_test_file_path('geophires-result_example-1.out')).as_csv()
+        csv_parts = csv_output.split(csv.excel.lineterminator, 1)
+        csv_result = csv_parts[0] + csv.excel.lineterminator + csv_input + csv_parts[1]
+
+        # Ensure the returned CSV are as expected.
+        csv_lines = csv_result.splitlines()
+        self.assertEqual(csv_lines[0], 'Category,Field,Year,Value,Units')
+        self.assertEqual(csv_lines[1], 'INPUT PARAMETERS,Reservoir Depth,,3,')
+        self.assertEqual(csv_lines[2], 'INPUT PARAMETERS,Gradient 1,,50,')
+        self.assertEqual(csv_lines[3], 'SUMMARY OF RESULTS,End-Use Option,,Direct-Use Heat,')
+        self.assertEqual(
+            csv_lines[len(csv_lines) - 1],
+            'HEAT AND/OR ELECTRICITY EXTRACTION AND GENERATION PROFILE,PERCENTAGE OF TOTAL HEAT MINED,25,42.7,%',
+        )
+
+        # Export the CSV for testing in Excel (or other spreadsheet software).
+        result_file = Path(tempfile.gettempdir(), f'geophires-result_{uuid.uuid1()!s}.csv')
+        with open(result_file, 'w', newline='', encoding='utf-8') as rf:
+            rf.write(csv_result)